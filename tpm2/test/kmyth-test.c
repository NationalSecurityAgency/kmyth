--- conflicted
+++ resolved
@@ -17,11 +17,9 @@
 #include "file_io_test.h"
 #include "memory_util_test.h"
 #include "tls_util_test.h"
-<<<<<<< HEAD
 #include "pcrs_test.h"
 #include "aes_gcm_test.h"
-=======
->>>>>>> 8113be09
+
 
 /**
  * Use trivial (do nothing) init_suite and clean_suite functionality
@@ -86,11 +84,10 @@
     return CU_get_error();
   }
 
-<<<<<<< HEAD
   // Create and configure the PCRs handling test suite
   CU_pSuite pcrs_test_suite = NULL;
   pcrs_test_suite = CU_add_suite("PCR Handling Test Suite",
-				                         init_suite, clean_suite);
+				                         init_suite, clean_suite);Test/aes gcm
   if (NULL == pcrs_test_suite)
   {
     CU_cleanup_registry();
@@ -117,8 +114,6 @@
     return CU_get_error();
   }
 
-=======
->>>>>>> 8113be09
   // Run tests using basic interface
   CU_basic_run_tests();
 
