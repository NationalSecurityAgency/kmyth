--- conflicted
+++ resolved
@@ -36,11 +36,7 @@
     return CU_get_error();
   }
   
-<<<<<<< HEAD
   // Create and configure File I/O utility test suite
-=======
-  // Create and configure kmyth I/O utility test suite
->>>>>>> 0e8dbe82
   CU_pSuite file_io_utility_test_suite = NULL;
   file_io_utility_test_suite = CU_add_suite("File I/O Utility Test Suite",
                                              init_suite, clean_suite);
