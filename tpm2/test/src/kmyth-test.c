--- conflicted
+++ resolved
@@ -19,11 +19,8 @@
 #include "formatting_tools_test.h"
 #include "tls_util_test.h"
 #include "aes_gcm_test.h"
-<<<<<<< HEAD
 #include "tpm2_interface_test.h"
-=======
 #include "pcrs_test.h"
->>>>>>> 64e70ca2
 
 /**
  * Use trivial (do nothing) init_suite and clean_suite functionality
@@ -133,26 +130,30 @@
     return CU_get_error();
   }
 
-<<<<<<< HEAD
+	// Create and configure the tpm2 interface test suite
 	CU_pSuite tpm2_interface_test_suite = NULL;
 	tpm2_interface_test_suite = CU_add_suite("TPM2 Interface Test Suite",
                                            init_suite, clean_suite);
 	if (NULL == tpm2_interface_test_suite)
-=======
+	{
+		CU_cleanup_registry();
+		return CU_get_error();
+	}
+	if(tpm2_interface_add_tests(tpm2_interface_test_suite))
+	{
+		CU_cleanup_registry();
+		return CU_get_error();
+	}
+
 	// Create and configure pcrs test suite
 	CU_pSuite pcrs_test_suite = NULL;
 	pcrs_test_suite = CU_add_suite("PCRs Test Suite", init_suite, clean_suite);
 	if (NULL == pcrs_test_suite)
->>>>>>> 64e70ca2
 	{
 		CU_cleanup_registry();
 		return CU_get_error();
 	}
-<<<<<<< HEAD
-	if(tpm2_interface_add_tests(tpm2_interface_test_suite))
-=======
 	if (pcrs_add_tests(pcrs_test_suite))
->>>>>>> 64e70ca2
 	{
 		CU_cleanup_registry();
 		return CU_get_error();
