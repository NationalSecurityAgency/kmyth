--- conflicted
+++ resolved
@@ -19,11 +19,8 @@
 #include "formatting_tools_test.h"
 #include "tls_util_test.h"
 #include "aes_gcm_test.h"
-<<<<<<< HEAD
 #include "storage_key_tools_test.h"
-=======
 #include "pcrs_test.h"
->>>>>>> 2dcb4e6d
 
 /**
  * Use trivial (do nothing) init_suite and clean_suite functionality
