/**
 * @file  kmyth_seal_unseal_impl.c
 * @brief Implements library supporting Kmyth seal and unseal fuctionality for TPM 2.0
 *        The underlying seal_data and unseal_data functionality is implemented here
 *        along with the other kmyth_seal/kmyth_unseal functions defined in kmyth.h
 */

#include "kmyth_seal_unseal_impl.h"
#include "defines.h"
#include "cipher/cipher.h"
#include "memory_util.h"
#include "tpm2_interface.h"
#include "file_io.h"
#include "storage_key_tools.h"
#include "pcrs.h"
#include "object_tools.h"
#include "formatting_tools.h"

#include <stdio.h>
#include <stdint.h>
#include <string.h>

/**
 * @brief The external list of valid (implemented and configured) symmetric
 *        cipher options (see src/util/kmyth_cipher.c)
 */
extern const cipher_t cipher_list[];

//############################################################################
// tpm2_kmyth_seal()
//############################################################################
int tpm2_kmyth_seal(uint8_t * input,
                    size_t input_len,
                    uint8_t ** output,
                    size_t *output_len,
                    uint8_t * auth_bytes,
                    size_t auth_bytes_len,
                    uint8_t * owner_auth_bytes,
                    size_t oa_bytes_len, char *pcrs_string, char *cipher_string)
{

  //init connection to the resource manager
  TSS2_SYS_CONTEXT *sapi_ctx = NULL;

  if (init_tpm2_connection(&sapi_ctx))
  {
    kmyth_log(LOG_ERR, "unable to init connection to TPM2 resource manager");
    free_tpm2_resources(&sapi_ctx);
    return 1;
  }
  kmyth_log(LOG_DEBUG, "initialized connection to TPM 2.0 resource manager");

  Ski ski = get_default_ski();

  //obtain cipher function
  if (cipher_string == NULL)
  {
    cipher_string = KMYTH_DEFAULT_CIPHER;
  }
  ski.cipher = kmyth_get_cipher_t_from_string(cipher_string);

  if (ski.cipher.cipher_name == NULL)
  {
    kmyth_log(LOG_ERR, "invalid cipher: %s ... exiting", cipher_string);
    free_tpm2_resources(&sapi_ctx);
    return 1;
  }
  kmyth_log(LOG_DEBUG, "cipher: %s", ski.cipher.cipher_name);

  // Create owner (storage) hierarchy authorization structure
  TPM2B_AUTH ownerAuth;

  ownerAuth.size = oa_bytes_len;
  if (owner_auth_bytes != NULL && oa_bytes_len > 0)
  {
    memcpy(ownerAuth.buffer, owner_auth_bytes, ownerAuth.size);
  }
  if (ownerAuth.size > 0)
  {
    kmyth_log(LOG_DEBUG, "TPM storage hierarchy auth string provided");
  }
  else if (ownerAuth.size == 0)
  {
    kmyth_log(LOG_DEBUG,
              "using default (empty) auth string for TPM storage hierarchy");
  }
  else
  {
    // should never reach this code - ownerAuth.size should be:
    //   - zero that it was initialized to
    //   - strlen(owner_auth_password) value that is greater than zero
    // included this case for completenes
    kmyth_log(LOG_DEBUG,
              "bad size: auth string for TPM storage hierarchy ... exiting");
    free_tpm2_resources(&sapi_ctx);
    return 1;
  }

  // Create authorization value for new, non-primary Kmyth objects (objectAuth)
  //   - all-zero digest (like TPM 1.2 well-known secret) by default
  //   - hash of input authorization string if one is specified
  TPM2B_AUTH objAuthVal = {.size = 0, };
  create_authVal(auth_bytes, auth_bytes_len, &objAuthVal);

  // Create a "PCR Selection" struct and populate it in accordance with
  // the PCR values specified in user input "PCR Selection" string, if any
  // (if the "PCR Selection" string is NULL, the "PCR Selection" struct created
  // will specify that no PCRs were selected by the user - all-zero mask)
  // This PCR Selection struct will be used in the authorization policy for
  // new, non-primary Kmyth objects.
  if (init_pcr_selection(sapi_ctx, pcrs_string, &ski.pcr_list))
  {
    kmyth_log(LOG_ERR, "error parsing PCR string: %s ... exiting", pcrs_string);

    // clear potential 'auth' data, free TPM resources before exiting early
    kmyth_clear(objAuthVal.buffer, objAuthVal.size);
    kmyth_clear(ownerAuth.buffer, ownerAuth.size);
    free_tpm2_resources(&sapi_ctx);
    return 1;
  }

  // For all non-primary (other than SRK), Kmyth TPM 2.0 objects that we will
  // create, we will assign TPM 2.0 policy-based enhanced authorization
  // critera. Therefore, we will calculate the authorization policy digest that
  // results from applying the steps of our selected authorization policy. We
  // can then incorporate this result into the objects we create as the
  // authorization policy digest value that must be regenerated to authorize
  // use of these objects.
  TPM2B_DIGEST objAuthPolicy;

  objAuthPolicy.size = 0;
  if (create_policy_digest(sapi_ctx, ski.pcr_list, &objAuthPolicy))
  {
    kmyth_log(LOG_ERR,
              "error creating policy digest for new Kmyth object ... exiting");

    // clear potential 'auth' data, free TPM resources before exiting early
    kmyth_clear(objAuthVal.buffer, objAuthVal.size);
    kmyth_clear(ownerAuth.buffer, ownerAuth.size);
    free_tpm2_resources(&sapi_ctx);
    return 1;
  }

  // The storage root key (SRK) is the primary key for the storage hierarchy
  // in the TPM.  We will first check to see if it is already loaded in
  // persistent storage. We do this by getting the loaded persistent handle
  // values, inspecting each of their their public structures, and comparing
  // these public area parameters against those for the SRK. None of these
  // activities require authorization. If the key is not already loaded,
  // though, it must be re-derived using the storage hierarchy's primary
  // seed (SPS). Use of the SPS requires owner hierarchy authorization.
  TPM2_HANDLE storageRootKey_handle = 0;

  if (get_srk_handle(sapi_ctx, &storageRootKey_handle, &ownerAuth))
  {
    kmyth_log(LOG_ERR, "error obtaining handle for SRK ... exiting");

    // clear potential 'auth' data, free TPM resources before exiting early
    kmyth_clear(objAuthVal.buffer, objAuthVal.size);
    kmyth_clear(ownerAuth.buffer, ownerAuth.size);
    free_tpm2_resources(&sapi_ctx);
    return 1;
  }
  kmyth_log(LOG_DEBUG, "retrieved SRK handle (0x%08X)", storageRootKey_handle);

  // We create a storage key (SK) that we will use to seal a symmetric
  // wrapping key that we will create and use to encrypt the user input data.
  // This storage key will be sealed to the SRK (its parent is the SRK).
  TPM2_HANDLE storageKey_handle = 0;

  if (create_sk(sapi_ctx,
                storageRootKey_handle,
                ownerAuth,
                objAuthVal,
                ski.pcr_list,
                objAuthPolicy, &storageKey_handle, &ski.sk_priv, &ski.sk_pub))
  {
    kmyth_log(LOG_ERR, "failed to create a storage key ... exiting");

    // clear potential 'auth' data, free TPM resources before exiting early
    kmyth_clear(objAuthVal.buffer, objAuthVal.size);
    kmyth_clear(ownerAuth.buffer, ownerAuth.size);
    free_tpm2_resources(&sapi_ctx);
    return 1;
  }

  // As this newly created storage key will be used by the TPM, we must load it
  SESSION *nullAuthSession = NULL;  // no policy to auth load into SRK hierarchy
  TPML_PCR_SELECTION emptyPcrList;

  emptyPcrList.count = 0;       // no auth policy session means no PCR criteria
  if (load_kmyth_object(sapi_ctx,
                        nullAuthSession,
                        storageRootKey_handle,
                        ownerAuth,
                        emptyPcrList,
                        &ski.sk_priv, &ski.sk_pub, &storageKey_handle))
  {
    kmyth_log(LOG_ERR, "failed to load storage key ... exiting");

    // clear potential 'auth' data, free TPM resources before exiting early
    kmyth_clear(objAuthVal.buffer, objAuthVal.size);
    kmyth_clear(ownerAuth.buffer, ownerAuth.size);
    free_tpm2_resources(&sapi_ctx);
    return 1;
  }

  // Done with owner hierarchy authorization - SRK and SK available in TPM
  kmyth_clear(ownerAuth.buffer, ownerAuth.size);

  // Wrap input data -
  //   - The data to be encrypted is contained in a file and the path to that
  //     file is specified by the user.
  //   - The encryption uses the symmetric 'cipher' specified by the user.
  //   - The symmetric wrapping key used for encryption
  kmyth_log(LOG_DEBUG, "wrapping input data");
  size_t wrapKey_size = get_key_len_from_cipher(ski.cipher) / 8;
  unsigned char *wrapKey = calloc(wrapKey_size, sizeof(unsigned char));

  // validate non-empty plaintext buffer specified
  if (input_len == 0 || input == NULL)
  {
    kmyth_log(LOG_ERR, "no input data ... exiting");
    return 1;
  }

  // encrypt (wrap) input data read in (e.g., client certificate private .pem)
  if (kmyth_encrypt_data(input, input_len,
                         ski.cipher, &ski.enc_data, &ski.enc_data_size,
                         &wrapKey, &wrapKey_size))
  {
    kmyth_log(LOG_ERR, "unable to encrypt (wrap) data ... exiting");
    return 1;
  }

  kmyth_log(LOG_DEBUG, "input data wrapped");

  // Seal the wrapping key to the TPM using the Storage Key (SK)
  if (tpm2_kmyth_seal_data(sapi_ctx,
                           wrapKey,
                           wrapKey_size,
                           storageKey_handle,
                           objAuthVal,
                           ski.pcr_list,
                           objAuthVal,
                           ski.pcr_list,
                           objAuthPolicy, &ski.wk_pub, &ski.wk_priv))
  {
    kmyth_log(LOG_ERR, "unable to seal data ... exiting");
    kmyth_clear_and_free(wrapKey, wrapKey_size);
    kmyth_clear(objAuthVal.buffer, objAuthVal.size);
    free_tpm2_resources(&sapi_ctx);
    return 1;
  }

  // Clean-up:
  //   - done with unencrypted wrapping key (now have sealed version)
  //   - done with authVal
  kmyth_clear_and_free(wrapKey, wrapKey_size);
  kmyth_clear(objAuthVal.buffer, objAuthVal.size);

  if (create_ski_bytes(ski, output, output_len))
  {
    kmyth_log(LOG_ERR, "error writing data to .ski format ... exiting");
    free_tpm2_resources(&sapi_ctx);
    return 1;
  }

  free_ski(&ski);
  // done, so free any allocated resources that remain
  free_tpm2_resources(&sapi_ctx);

  return 0;
}

//############################################################################
// tpm2_kmyth_unseal()
//############################################################################
int tpm2_kmyth_unseal(uint8_t * input,
                      size_t input_len,
                      uint8_t ** output,
                      size_t *output_len,
                      uint8_t * auth_bytes,
                      size_t auth_bytes_len,
                      uint8_t * owner_auth_bytes, size_t oa_bytes_len)
{
  // Initialize connection to TPM 2.0 resource manager
  TSS2_SYS_CONTEXT *sapi_ctx = NULL;

  if (init_tpm2_connection(&sapi_ctx))
  {
    kmyth_log(LOG_ERR, "unable to init connection to TPM2 resource manager");
    free_tpm2_resources(&sapi_ctx);
    return 1;
  }
  kmyth_log(LOG_DEBUG, "initialized connection to TPM 2.0 resource manager");

  // Create owner (storage) hierarchy authorization structure
  // to provide password session authorization criteria for use of:
  //   - Storage Root Key (SRK)
  //   - Storage Primary Seed (SPS), if necessary to re-derive SRK
  TPM2B_AUTH ownerAuth;

  ownerAuth.size = oa_bytes_len;
  if (owner_auth_bytes != NULL && oa_bytes_len > 0)
  {
    memcpy(ownerAuth.buffer, owner_auth_bytes, ownerAuth.size);
  }

  if (ownerAuth.size > 0)
  {
    kmyth_log(LOG_DEBUG, "auth string for TPM storage hierarchy specified");
  }
  // Create authorization value (authVal) to provide policy session
  // authorization criteria for use of:
  //   - Storage Key (SK) TPM object
  //   - Sealed Data (wrapping key) TPM object
  // The authVal is set to:
  //   - all-zero digest (like TPM 1.2 well-known secret) by default
  //   - hash of input authorization string if one is specified
  TPM2B_AUTH objAuthValue;

  create_authVal(auth_bytes, auth_bytes_len, &objAuthValue);

  // The storage root key (SRK) is the primary key for the storage hierarchy
  // in the TPM.  We will first check to see if it is already loaded in
  // persistent storage. We do this by getting the loaded persistent handle
  // values, inspecting each of their their public structures, and comparing
  // these public area parameters against those for the SRK. None of these
  // activities require authorization. If the key is not already loaded,
  // though, it must be re-derived using the storage hierarchy's primary
  // seed (SPS). Use of the SPS requires owner hierarchy authorization.
  TPM2_HANDLE storageRootKey_handle = 0;

  if (get_srk_handle(sapi_ctx, &storageRootKey_handle, &ownerAuth))
  {
    kmyth_log(LOG_ERR, "error obtaining handle for SRK ... exiting");
    free_tpm2_resources(&sapi_ctx);
    return 1;
  }
  kmyth_log(LOG_DEBUG, "retrieved SRK handle (0x%08X)", storageRootKey_handle);

  Ski ski = get_default_ski();

  if (parse_ski_bytes(input, input_len, &ski))
  {
    kmyth_log(LOG_ERR, "error parsing ski string ... exiting");
    free_ski(&ski);
    free_tpm2_resources(&sapi_ctx);
    return 1;
  }

  // The Storage Key (SK) will be used by the TPM to unseal the wrapping key.
  // We have obtained its public and encrypted private blobs from
  // the input .ski file and will now load the SK into the TPM.
  TPM2_HANDLE storageKey_handle = 0;
  TPML_PCR_SELECTION emptyPcrList = {.count = 0, };
  if (load_kmyth_object(sapi_ctx,
                        (SESSION *) NULL,
                        storageRootKey_handle,
                        ownerAuth,
                        emptyPcrList,
                        &ski.sk_priv, &ski.sk_pub, &storageKey_handle))
  {
    kmyth_log(LOG_ERR, "error loading storage key ... exiting");
    free_ski(&ski);
    free_tpm2_resources(&sapi_ctx);
    return 1;
  }
  kmyth_log(LOG_DEBUG, "loaded SK at handle = 0x%08X", storageKey_handle);

  // Authorization for the use of all non-primary (other than SRK), Kmyth
  // TPM 2.0 objects utilizes policy-based enhanced authorization critera.
  // Therefore, we will calculate the authorization policy digest that
  // results from applying the steps of our selected authorization policy.
  // We pass this result to the kmyth_unseal_data() function where it is
  // used in theinto the objects we create as the
  // authorization policy digest value that must be regenerated to authorize
  // use of these objects.
  TPM2B_DIGEST objAuthPolicy;

  objAuthPolicy.size = 0;

  uint8_t *key = NULL;
  size_t key_len;

  // Perform "unseal" to recover data
  if (tpm2_kmyth_unseal_data(sapi_ctx,
                             storageKey_handle,
                             ski.wk_pub,
                             ski.wk_priv,
                             objAuthValue,
                             ski.pcr_list, objAuthPolicy, &key, &key_len))
  {
    kmyth_log(LOG_ERR, "error unsealing data ... exiting");
    free_ski(&ski);
    free_tpm2_resources(&sapi_ctx);
    kmyth_clear(key, key_len);
    return 1;
  }

  if (kmyth_decrypt_data((unsigned char *) ski.enc_data,
                         ski.enc_data_size,
                         ski.cipher,
                         (unsigned char *) key, key_len, output, output_len))
  {
    kmyth_log(LOG_ERR, "error decrypting data ... exiting");
    free_ski(&ski);
    free_tpm2_resources(&sapi_ctx);
    kmyth_clear(key, key_len);
    return 1;
  }

  // done, so free any allocated resources that remain
  free_ski(&ski);
  free_tpm2_resources(&sapi_ctx);
  kmyth_clear(key, key_len);

  return 0;
}

//############################################################################
// tpm2_kmyth_seal_file()
//############################################################################
int tpm2_kmyth_seal_file(char *input_path,
                         uint8_t ** output,
                         size_t *output_len,
                         uint8_t * auth_bytes,
                         size_t auth_bytes_len,
                         uint8_t * owner_auth_bytes,
                         size_t oa_bytes_len,
                         char *pcrs_string, char *cipher_string)
{

  // Verify input path exists with read permissions
  if (verifyInputFilePath(input_path))
  {
    kmyth_log(LOG_ERR, "input path (%s) is not valid ... exiting", input_path);
    return 1;
  }

  uint8_t *data = NULL;
  size_t data_len = 0;

  if (read_bytes_from_file(input_path, &data, &data_len))
  {
    kmyth_log(LOG_ERR, "seal input data file read error ... exiting");
    free(data);
    return 1;
  }
  kmyth_log(LOG_DEBUG, "read in %d bytes of data to be wrapped", data_len);

  // validate non-empty plaintext buffer specified
  if (data_len == 0 || data == NULL)
  {
    kmyth_log(LOG_ERR, "no input data ... exiting");
    free(data);
    return 1;
  }

  if (tpm2_kmyth_seal(data, data_len,
                      output, output_len,
                      auth_bytes, auth_bytes_len,
                      owner_auth_bytes, oa_bytes_len,
                      pcrs_string, cipher_string))
  {
    kmyth_log(LOG_ERR, "Failed to kmyth-seal data ... exiting");
    free(data);
    return (1);
  }
  free(data);
  return 0;
}

//############################################################################
// tpm2_kmyth_unseal_file()
//############################################################################
int tpm2_kmyth_unseal_file(char *input_path,
                           uint8_t ** output,
                           size_t *output_length,
                           uint8_t * auth_bytes,
                           size_t auth_bytes_len,
                           uint8_t * owner_auth_bytes, size_t oa_bytes_len)
{

  uint8_t *data = NULL;
  size_t data_length = 0;

  if (read_bytes_from_file(input_path, &data, &data_length))
  {
    kmyth_log(LOG_ERR, "Unable to read file %s ... exiting", input_path);
    return (1);
  }
  if (tpm2_kmyth_unseal(data, data_length,
                        output, output_length, auth_bytes, auth_bytes_len,
                        owner_auth_bytes, oa_bytes_len))
  {
    kmyth_log(LOG_ERR, "Unable to unseal contents ... exiting");
    free(data);
    return (1);
  }

  free(data);
  return 0;
}

//############################################################################
// tpm2_kmyth_seal_data
//############################################################################
int tpm2_kmyth_seal_data(TSS2_SYS_CONTEXT * sapi_ctx,
                         uint8_t * sdo_data,
                         int sdo_dataSize,
                         TPM2_HANDLE sk_handle,
                         TPM2B_AUTH sk_authVal,
                         TPML_PCR_SELECTION sk_pcrList,
                         TPM2B_AUTH sdo_authVal,
                         TPML_PCR_SELECTION sdo_pcrList,
                         TPM2B_DIGEST sdo_authPolicy,
                         TPM2B_PUBLIC * sdo_public, TPM2B_PRIVATE * sdo_private)
{
  // Create and set up sensitive data input for new sealed data object:
  //   - The authVal (hash of user specifed authorization string or default
  //     all-zero hash) is passed into this function by the caller
  //   - Although we initialize it to zero, for a sealed data object, the data
  //     buffer size cannot be zero
  TPM2B_SENSITIVE_CREATE sdo_sensitive;

  sdo_sensitive.sensitive.data.size = 0;  // start with empty data
  sdo_sensitive.sensitive.userAuth.size = 0;  // and empty userAuth buffers

  // Populate buffer with data to be sealed and set size to its length in bytes
<<<<<<< HEAD
  init_kmyth_object_sensitive(sdo_authVal,
                              sdo_data, sdo_dataSize, &sdo_sensitive);
=======
  if (tpm2_init_kmyth_object_sensitive(sdo_authVal,
                                       sdo_data, sdo_dataSize, &sdo_sensitive))
  {
    kmyth_log(LOG_ERR, "error populating data to be sealed ... exiting");
    return 1;
  }
>>>>>>> 72456734

  // Create (empty) and setup public area of "template" for sealed data object
  TPM2B_PUBLIC sdo_template;

  sdo_template.size = 0;
  if (init_kmyth_object_template(false,
                                 sdo_authPolicy, &(sdo_template.publicArea)))
  {
    kmyth_log(LOG_ERR,
              "error populating public template for data object ... exiting");
    return 1;
  }

  // Start a TPM 2.0 policy session that we will use to authorize the use of
  // storage key (SK) to create the sealed wrapping key object
  SESSION sealData_session;

  if (create_policy_auth_session(sapi_ctx, &sealData_session))
  {
    kmyth_log(LOG_ERR, "error starting auth policy session ... exiting");
    return 1;
  }

  // create sealed data object
  if (create_kmyth_object(sapi_ctx,
                          &sealData_session,
                          sk_handle,
                          sk_authVal,
                          sk_pcrList,
                          sdo_sensitive,
                          sdo_template,
                          sdo_pcrList,
                          (TPM2_HANDLE) 0, sdo_private, sdo_public))
  {
    kmyth_log(LOG_ERR, "could not seal data ... exiting");
    return 1;
  }
  kmyth_log(LOG_DEBUG, "created sealed data (wrapping key) object");

  // Clean-up: done with the policy authorization session setup to enable
  //           creation of the sealed data object, so flush it from the TPM
  TSS2_RC rc = Tss2_Sys_FlushContext(sapi_ctx, sealData_session.sessionHandle);

  if (rc != TSS2_RC_SUCCESS)
  {
    kmyth_log(LOG_ERR, "Tss2_Sys_FlushContext(): rc = 0x%08X, %s",
              rc, getErrorString(rc));
    kmyth_log(LOG_ERR,
              "error flushing policy session (handle = 0x%08X) ... exiting",
              sealData_session.sessionHandle);
    return 1;
  }
  kmyth_log(LOG_DEBUG,
            "flushed policy authorization session (handle = 0x%08X)",
            sealData_session.sessionHandle);

  return 0;
}

//############################################################################
// tpm2_kmyth_unseal_data()
//############################################################################
int tpm2_kmyth_unseal_data(TSS2_SYS_CONTEXT * sapi_ctx,
                           TPM2_HANDLE sk_handle,
                           TPM2B_PUBLIC sdo_public,
                           TPM2B_PRIVATE sdo_private,
                           TPM2B_AUTH authVal,
                           TPML_PCR_SELECTION pcrList,
                           TPM2B_DIGEST authPolicy,
                           uint8_t ** result, size_t *result_size)
{
  // Start a TPM 2.0 policy session that we will use to authorize the use of
  // storage key (SK) to:
  //   1. load the sealed data object into the TPM as a child of the SK
  //   2. unseal it in order to retrieve the wrapping key
  SESSION unsealData_session;

  if (create_policy_auth_session(sapi_ctx, &unsealData_session))
  {
    kmyth_log(LOG_ERR, "error starting auth policy session ... exiting");
    return 1;
  }

  // Load sealed data object into the TPM so that we can unseal it
  // It gets loaded under the storage key (authEntity for this command)
  TPM2_HANDLE sdo_handle = 0;

  if (load_kmyth_object(sapi_ctx,
                        &unsealData_session,
                        sk_handle,
                        authVal,
                        pcrList, &sdo_private, &sdo_public, &sdo_handle))
  {
    kmyth_log(LOG_ERR, "load error: sealed data object ... exiting");
    return 1;
  }
  kmyth_log(LOG_DEBUG, "loaded sealed data object at handle = 0x%08X",
            sdo_handle);

  // Unseal the data object just loaded into the TPM (e.g., sealed wrap key)
  TPM2B_SENSITIVE_DATA unseal_sensitive = {.size = 0, };
  if (unseal_kmyth_object(sapi_ctx,
                          &unsealData_session,
                          sdo_handle, authVal, pcrList, &unseal_sensitive))
  {
    kmyth_log(LOG_ERR, "error unsealing ... exiting");

    // overwrite any potentially unsealed data before exiting early due
    // to failed unseal
    kmyth_clear(unseal_sensitive.buffer, unseal_sensitive.size);
    return 1;
  }
  kmyth_log(LOG_DEBUG, "unsealed data object (handle = 0x%08X)", sdo_handle);

  // Clean-up: done with the policy authorization session setup to enable
  //           loading and unsealing of the sealed data object, so
  //           flush it from the TPM
  TSS2_RC rc = Tss2_Sys_FlushContext(sapi_ctx,
                                     unsealData_session.sessionHandle);

  if (rc != TSS2_RC_SUCCESS)
  {
    kmyth_log(LOG_ERR,
              "Tss2_Sys_FlushContext(): rc = 0x%08X, %s",
              rc, getErrorString(rc));
    kmyth_log(LOG_ERR,
              "error flushing policy session (handle = 0x%08X) ... exiting",
              unsealData_session.sessionHandle);
    kmyth_clear(unseal_sensitive.buffer, unseal_sensitive.size);
    return 1;
  }
  kmyth_log(LOG_DEBUG, "flushed policy auth session (handle = 0x%08X)",
            unsealData_session.sessionHandle);

  *result_size = unseal_sensitive.size;
  *result = (uint8_t *) malloc(*result_size);

  memcpy(*result, unseal_sensitive.buffer, *result_size);
  kmyth_clear(unseal_sensitive.buffer, unseal_sensitive.size);

  return 0;
}<|MERGE_RESOLUTION|>--- conflicted
+++ resolved
@@ -529,17 +529,12 @@
   sdo_sensitive.sensitive.userAuth.size = 0;  // and empty userAuth buffers
 
   // Populate buffer with data to be sealed and set size to its length in bytes
-<<<<<<< HEAD
-  init_kmyth_object_sensitive(sdo_authVal,
-                              sdo_data, sdo_dataSize, &sdo_sensitive);
-=======
   if (tpm2_init_kmyth_object_sensitive(sdo_authVal,
                                        sdo_data, sdo_dataSize, &sdo_sensitive))
   {
     kmyth_log(LOG_ERR, "error populating data to be sealed ... exiting");
     return 1;
   }
->>>>>>> 72456734
 
   // Create (empty) and setup public area of "template" for sealed data object
   TPM2B_PUBLIC sdo_template;
