/**
 * @file  kmyth.h
 *
 * @brief Provides library headers for Kmyth seal/unseal functionality using TPM 2.0
 *        Provides library headers for Kmyth logging
 */

#ifndef KMYTH_H
#define KMYTH_H

/**
 * @brief High-level function implementing kmyth-seal
 *
 * @param[in]  input             Raw bytes to be kmyth-sealed
 *
 * @param[in]  input_len         Number of bytes in input
 *
 * @param[out] output            Bytes in ski format of sealed data
 *
 * @param[out] output_len        Number of bytes in output
 *
 * @param[in]  output_path       Path to .ski file where the kmyth-seal output
 *                               will be written
 *
 * @param[in]  auth_string       Authorization string to be applied to the
 *                               Kmyth TPM objects (i.e, storage key and sealed
 *                               wrapping key) created by kmyth-seal
 *
 * @param[in]  pcrs_string       String indicating which PCRs, if any, to apply
 *                               to the authorization policy for Kmyth TPM
 *                               objects created by kmyth-seal.
 *                               (i.e., storage key and sealed wrapping key)
 *
 * @param[in]  owner_auth_passwd TPM owner (storage) hierarchy password.
 *                               EmptyAuth by default, but, if it has been
 *                               changed (e.g., by tpm2_takeownership), user
 *                               must provide via this parameter.
 *
 * @param[in]  cipher_string     String indicating the symmetric cipher to use
 *                               for encrypting the input data.
 *
 * @return 0 on success, 1 on error
 */
int tpm2_kmyth_seal(uint8_t * input, size_t input_len,
                    uint8_t ** output, size_t *output_len,
                    char *auth_string,
                    char *pcrs_string,
                    char *owner_auth_passwd, char *cipher_string);

/**
 * @brief High-level function implementing kmyth-unseal
 *
 *
 * @param[in]  input             Raw data to be kmyth-sealed
 *
 * @param[in]  input_len         The size of input in bytes
 *
 * @param[out] output            The result of kmyth-seal in .ski format
 *
 * @param[out] output_len        The size of the output data
 *
 * @param[in]  auth_string       Authorization string to be applied to the
 *                               Kmyth TPM objects (i.e, storage key and sealed
 *                               data) created by kmyth-seal
 *
 * @param[in]  owner_auth_passwd TPM owner (storage) hierarchy password.
 *                               EmptyAuth by default, but, if it has been
 *                               changed (e.g., by tpm2_takeownership), user
 *                               must provide via this parameter. (passed as
 *                               a string)
 *
 * @return 0 on success, 1 on error
 */
int tpm2_kmyth_unseal(uint8_t * input, size_t input_len,
                      uint8_t ** output, size_t *output_len,
                      char *auth_string, char *owner_auth_passwd);
<<<<<<< HEAD
=======

>>>>>>> 90296815
#endif /* KMYTH_H */<|MERGE_RESOLUTION|>--- conflicted
+++ resolved
@@ -74,8 +74,4 @@
 int tpm2_kmyth_unseal(uint8_t * input, size_t input_len,
                       uint8_t ** output, size_t *output_len,
                       char *auth_string, char *owner_auth_passwd);
-<<<<<<< HEAD
-=======
-
->>>>>>> 90296815
 #endif /* KMYTH_H */