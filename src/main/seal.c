--- conflicted
+++ resolved
@@ -207,23 +207,15 @@
   size_t oaPasswd_len = (ownerAuthPasswd==NULL) ? 0 : strlen(ownerAuthPasswd);
 
   // Some options don't do anything with -g, so warn about that now.
-  if(boolTrialOnly)
-  {
-    if(authString != NULL ||
-<<<<<<< HEAD
+  if (boolTrialOnly)
+  {
+    if (authString != NULL ||
        strlen(ownerAuthPasswd) != 0 ||
-=======
-       (strnlen(ownerAuthPasswd, 1) != 0) ||
->>>>>>> 7acc80e1
        outPath != NULL ||
        inPath != NULL ||
        cipherString != NULL ||
        forceOverwrite ||
-<<<<<<< HEAD
        expPolicyString != NULL)
-=======
-       expected_policy != NULL)
->>>>>>> 7acc80e1
     {
       kmyth_log(LOG_WARNING, "-a, -c, -e, -f, -i, -o, and -w have ",
                              "no effect when combined with -g");
