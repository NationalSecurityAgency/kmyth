/**
 * @file  kmyth_seal_unseal_impl.c
 * @brief Implements library supporting Kmyth seal and unseal fuctionality for TPM 2.0
 *        The underlying seal_data and unseal_data functionality is implemented here
 *        along with the other kmyth_seal/kmyth_unseal functions defined in kmyth.h
 */

#include "kmyth_seal_unseal_impl.h"

#include <stdlib.h>
#include <string.h>

#include "defines.h"
#include "file_io.h"
#include "marshalling_tools.h"
#include "memory_util.h"
#include "object_tools.h"
#include "pcrs.h"
#include "storage_key_tools.h"
#include "tpm2_interface.h"


#include "cipher/cipher.h"

/**
 * @brief The external list of valid (implemented and configured) symmetric
 *        cipher options (see src/util/kmyth_cipher.c)
 */
extern const cipher_t cipher_list[];

//############################################################################
// convert_string_to_digest()
//############################################################################
static int convert_string_to_digest(char *str, TPM2B_DIGEST * digest)
{
  // substring to holds 2 hex values at a time
  char substr[3];

  substr[2] = '\0';

  size_t strlength = strlen(str);

  if (strlength != (size_t) 132)
  {
    return 1;
  }
  // initializes buffer with all 0 hex values
  unsigned char expectedPolicyBuffer[132] = { 0x00 };
  unsigned long ul;

  // iterates through each pair of hex values and fills the
  //  buffer with values indicated in the string
  for (size_t i = 0; i < strlength; i += 2)
  {
    strncpy(substr, &str[i], 2);
    ul = strtoul(substr, NULL, 16);
    expectedPolicyBuffer[i / 2] = ul;
  }

  // converts the byte array into a TPM2B_DIGEST struct
  memcpy(digest, expectedPolicyBuffer, sizeof(expectedPolicyBuffer));
  return 0;
}

//############################################################################
// convert_digest_to_string()
//############################################################################
static int convert_digest_to_string(TPM2B_DIGEST * digest, char *string_buf)
{
  // total number of hex values in the TPM2B digest
  size_t digest_size = (8 * sizeof(digest)) + 2;

  char hex_buf[digest_size];

  memcpy(hex_buf, digest, digest_size);

  // points at the beginning of the address
  char *ptr = string_buf;

  // each hex number in the digest is 4 bits. digest_size is multiplied by 2
  // since they will each be represented as byte chars. +1 for the null terminator
  char *string_buf_end = &string_buf[(digest_size * 2) + 1];

  for (size_t i = 0; i < digest_size; i++)
  {
    if (ptr + 2 < string_buf_end)
    {
      // each iteration, sprintf fills string_buf with 2 hex characters
      // followed by '\0'. sprintf returns 2, incrementing the pointer by 2.
      // '\0' is overwritten unless it's the last iteration
      ptr += sprintf(ptr, "%02x", (unsigned int) (unsigned char) hex_buf[i]);
    }
  }

  return 0;
}

//############################################################################
// tpm2_kmyth_seal()
//############################################################################
int tpm2_kmyth_seal(uint8_t * input,
                    size_t input_len,
                    uint8_t ** output,
                    size_t *output_len,
                    uint8_t * auth_bytes,
                    size_t auth_bytes_len,
                    uint8_t * owner_auth_bytes,
                    size_t oa_bytes_len, int *pcrs, size_t pcrs_len,
                    char *cipher_string, char *expected_policy,
                    uint8_t bool_trial_only)
{

  //init connection to the resource manager

  TSS2_SYS_CONTEXT *sapi_ctx = NULL;

  if (init_tpm2_connection(&sapi_ctx))
  {
    kmyth_log(LOG_ERR, "unable to init connection to TPM2 resource manager");
    free_tpm2_resources(&sapi_ctx);
    return 1;
  }
  kmyth_log(LOG_DEBUG, "initialized connection to TPM 2.0 resource manager");

  Ski ski = get_default_ski();

  //obtain cipher function
  if (cipher_string == NULL)
  {
    cipher_string = KMYTH_DEFAULT_CIPHER;
  }
  ski.cipher = kmyth_get_cipher_t_from_string(cipher_string);

  if (ski.cipher.cipher_name == NULL)
  {
    kmyth_log(LOG_ERR, "invalid cipher: %s ... exiting", cipher_string);
    free_tpm2_resources(&sapi_ctx);
    return 1;
  }
  kmyth_log(LOG_DEBUG, "cipher: %s", ski.cipher.cipher_name);

  // Create owner (storage) hierarchy authorization structure
  TPM2B_AUTH ownerAuth;

  ownerAuth.size = oa_bytes_len;
  if (owner_auth_bytes != NULL && oa_bytes_len > 0)
  {
    memcpy(ownerAuth.buffer, owner_auth_bytes, ownerAuth.size);
  }
  if (ownerAuth.size > 0)
  {
    kmyth_log(LOG_DEBUG, "TPM storage hierarchy auth string provided");
  }
  else if (ownerAuth.size == 0)
  {
    kmyth_log(LOG_DEBUG,
              "using default (empty) auth string for TPM storage hierarchy");
  }
  else
  {
    // should never reach this code - ownerAuth.size should be:
    //   - zero that it was initialized to
    //   - strlen(owner_auth_password) value that is greater than zero
    // included this case for completenes
    kmyth_log(LOG_DEBUG,
              "bad size: auth string for TPM storage hierarchy ... exiting");
    free_tpm2_resources(&sapi_ctx);
    return 1;
  }

  // Create authorization value for new, non-primary Kmyth objects (objectAuth)
  //   - all-zero digest (like TPM 1.2 well-known secret) by default
  //   - hash of input authorization string if one is specified
  TPM2B_AUTH objAuthVal = {.size = 0, };
  if (create_authVal(auth_bytes, auth_bytes_len, &objAuthVal))
  {
    kmyth_log(LOG_ERR, "error creating authorization value ... exiting");
    kmyth_clear(objAuthVal.buffer, objAuthVal.size);
    kmyth_clear(ownerAuth.buffer, ownerAuth.size);
    free_tpm2_resources(&sapi_ctx);
    return 1;
  }

  // Create a "PCR Selection" struct and populate it in accordance with
  // the PCR values specified in user input "PCR Selection" string, if any
  // (if the "PCR Selection" string is NULL, the "PCR Selection" struct created
  // will specify that no PCRs were selected by the user - all-zero mask)
  // This PCR Selection struct will be used in the authorization policy for
  // new, non-primary Kmyth objects.
  if (init_pcr_selection(sapi_ctx, pcrs, pcrs_len, &ski.pcr_list))
  {
    kmyth_log(LOG_ERR, "error initializing PCRs ... exiting");

    // clear potential 'auth' data, free TPM resources before exiting early
    kmyth_clear(objAuthVal.buffer, objAuthVal.size);
    kmyth_clear(ownerAuth.buffer, ownerAuth.size);
    free_tpm2_resources(&sapi_ctx);
    return 1;
  }

  // For all non-primary (other than SRK), Kmyth TPM 2.0 objects that we will
  // create, we will assign TPM 2.0 policy-based enhanced authorization
  // critera. Therefore, we will calculate the authorization policy digest that
  // results from applying the steps of our selected authorization policy. We
  // can then incorporate this result into the objects we create as the
  // authorization policy digest value that must be regenerated to authorize
  // use of these objects.
  TPM2B_DIGEST objAuthPolicy;

  objAuthPolicy.size = 0;
  if (create_policy_digest(sapi_ctx, ski.pcr_list, &objAuthPolicy))
  {
    kmyth_log(LOG_ERR,
              "error creating policy digest for new Kmyth object ... exiting");

    // clear potential 'auth' data, free TPM resources before exiting early
    kmyth_clear(objAuthVal.buffer, objAuthVal.size);
    kmyth_clear(ownerAuth.buffer, ownerAuth.size);
    free_tpm2_resources(&sapi_ctx);
    return 1;
  }

  // optional argument allowing user to receive a hex dump of the policy digest,
  // to be used to calculate a second policy for policyOR authorization
  if (bool_trial_only == 1)
  {
<<<<<<< HEAD
    // size of string is 128 chars for the size of the TPM2B_DIGEST buffer + 4
    // for TPM2B struct which encodes size in memory + 1 byte for null termination.
    // prints to the console and finishes the program without sealing
    size_t string_size = (16 * sizeof(objAuthPolicy)) + 5;
=======
    // size of string is 2x chars for the size of the TPM2B_DIGEST buffer + 4
    // for TPM2B struct which encodes size in memory + 1 byte for null termination.
    // prints to the console and finishes the program without sealing
    // By using TPM2B_DIGEST size we're reserving a little bit more than needed but
    // then the output_string can be reserved based on compile-time values.
    size_t string_size = (2 * sizeof(TPM2B_DIGEST)) + 1;
>>>>>>> 3422a9b3
    char output_string[string_size];

    convert_digest_to_string(&objAuthPolicy, output_string);
    printf("%s", output_string);
    return 0;
  }

  // if the user has passed in secondary policy, this indicates that they wish to use
  // the compound policy, PolicyOR and the argument they've passed in as an alternative
  // policy digest that can be used to satisfy the policy of the sealed data object
  if (expected_policy != NULL)
  {
    // digest that will hold the second auth policy branch
    TPM2B_DIGEST policy_branch_1;
    TPM2B_DIGEST policy_branch_2;

    // assigns the previously calculated objAuthPolicy to policy branch 1
    policy_branch_1 = objAuthPolicy;

    // fills the second policy branch with a policy specified by the user
    if (convert_string_to_digest(expected_policy, &policy_branch_2))
    {
      kmyth_log(LOG_ERR,
                "failed to convert secondary policy %s to digest ... exiting",
                expected_policy);
      return 1;
    }
    TSS2L_SYS_AUTH_COMMAND const *nullCmdAuths = NULL;
    TSS2L_SYS_AUTH_RESPONSE *nullRspAuths = NULL;

    // Digest to hold the policy that results from compounding objAuthPolicy and secondObjAuthPolicy
    TPM2B_DIGEST policyOR;

    policyOR.size = 0;

    // TPML_DIGEST struct to hold the 2 policy branches per TPM specifications
    TPML_DIGEST pHashList;

    // initializing a new session for the policyOR
    SESSION policySessionOR;

    // creates a trial session for calculating the policyOR digest
    create_auth_session(sapi_ctx, &policySessionOR, TPM2_SE_TRIAL);

    // applies policy_or to the session 2 policy branches:
    // objAuthPolicy = results from current pcr readings
    // objAuthPolicy2 = a user-supplied policy for a known future state of pcrs
    apply_policy_or(sapi_ctx, policySessionOR.sessionHandle, &policy_branch_1,
                    &policy_branch_2, &pHashList);

    // obtains the policy digest from the policyOR calculation
    Tss2_Sys_PolicyGetDigest(sapi_ctx, policySessionOR.sessionHandle,
                             nullCmdAuths, &policyOR, nullRspAuths);

    // flushes the session from the TPM
    Tss2_Sys_FlushContext(sapi_ctx, policySessionOR.sessionHandle);

    // stores the 2 policy branches in the ski file, they will be needed for future calculations
    // specifies the policyOR digest as the primary policy used for authorizing actions
    ski.policyBranch1 = policy_branch_1;
    ski.policyBranch2 = policy_branch_2;
    objAuthPolicy = policyOR;
  }

  // The storage root key (SRK) is the primary key for the storage hierarchy
  // in the TPM.  We will first check to see if it is already loaded in
  // persistent storage. We do this by getting the loaded persistent handle
  // values, inspecting each of their public structures, and comparing
  // these public area parameters against those for the SRK. None of these
  // activities require authorization. If the key is not already loaded,
  // though, it must be re-derived using the storage hierarchy's primary
  // seed (SPS). Use of the SPS requires owner hierarchy authorization.
  TPM2_HANDLE storageRootKey_handle = 0;

  if (get_srk_handle(sapi_ctx, &storageRootKey_handle, &ownerAuth))
  {
    kmyth_log(LOG_ERR, "error obtaining handle for SRK ... exiting");

    // clear potential 'auth' data, free TPM resources before exiting early
    kmyth_clear(objAuthVal.buffer, objAuthVal.size);
    kmyth_clear(ownerAuth.buffer, ownerAuth.size);
    free_tpm2_resources(&sapi_ctx);
    return 1;
  }
  kmyth_log(LOG_DEBUG, "retrieved SRK handle (0x%08X)", storageRootKey_handle);

  // We create a storage key (SK) that we will use to seal a symmetric
  // wrapping key that we will create and use to encrypt the user input data.
  // This storage key will be sealed to the SRK (its parent is the SRK).
  TPM2_HANDLE storageKey_handle = 0;

  if (create_and_load_sk(sapi_ctx,
                         storageRootKey_handle,
                         ownerAuth,
                         objAuthVal,
                         ski.pcr_list,
                         objAuthPolicy,
                         &storageKey_handle, &ski.sk_priv, &ski.sk_pub))
  {
    kmyth_log(LOG_ERR, "failed to create and load a storage key ... exiting");

    // clear potential 'auth' data, free TPM resources before exiting early
    kmyth_clear(objAuthVal.buffer, objAuthVal.size);
    kmyth_clear(ownerAuth.buffer, ownerAuth.size);
    free_tpm2_resources(&sapi_ctx);
    return 1;
  }

  // Done with owner hierarchy authorization - SRK and SK available in TPM
  kmyth_clear(ownerAuth.buffer, ownerAuth.size);

  // Wrap input data -
  //   - The data to be encrypted is contained in a file and the path to that
  //     file is specified by the user.
  //   - The encryption uses the symmetric 'cipher' specified by the user.
  //   - The symmetric wrapping key used for encryption
  kmyth_log(LOG_DEBUG, "wrapping input data");
  size_t wrapKey_size = get_key_len_from_cipher(ski.cipher) / 8;
  unsigned char *wrapKey = calloc(wrapKey_size, sizeof(unsigned char));

  if (wrapKey == NULL)
  {
    kmyth_log(LOG_ERR,
              "unable to allocate memory for the wrapping key ... exiting");
    kmyth_clear(objAuthVal.buffer, objAuthVal.size);
    free_tpm2_resources(&sapi_ctx);
    return 1;
  }

  // validate non-empty plaintext buffer specified
  if (input_len == 0 || input == NULL)
  {
    kmyth_log(LOG_ERR, "no input data ... exiting");
    kmyth_clear(objAuthVal.buffer, objAuthVal.size);
    free_tpm2_resources(&sapi_ctx);
    return 1;
  }

  // encrypt (wrap) input data read in (e.g., client certificate private .pem)
  if (kmyth_encrypt_data(input, input_len,
                         ski.cipher, &ski.enc_data, &ski.enc_data_size,
                         &wrapKey, &wrapKey_size))
  {
    kmyth_log(LOG_ERR, "unable to encrypt (wrap) data ... exiting");
    kmyth_clear(objAuthVal.buffer, objAuthVal.size);
    free_tpm2_resources(&sapi_ctx);
    return 1;
  }

  kmyth_log(LOG_DEBUG, "input data wrapped");

  // Seal the wrapping key to the TPM using the Storage Key (SK)
  if (tpm2_kmyth_seal_data(sapi_ctx,
                           wrapKey,
                           wrapKey_size,
                           storageKey_handle,
                           objAuthVal,
                           ski.pcr_list,
                           objAuthVal,
                           ski.pcr_list,
                           objAuthPolicy,
                           ski.policyBranch1,
                           ski.policyBranch2, &ski.wk_pub, &ski.wk_priv))
  {
    kmyth_log(LOG_ERR, "unable to seal data ... exiting");
    kmyth_clear_and_free(wrapKey, wrapKey_size);
    kmyth_clear(objAuthVal.buffer, objAuthVal.size);
    free_tpm2_resources(&sapi_ctx);
    return 1;
  }

  // Clean-up:
  //   - done with unencrypted wrapping key (now have sealed version)
  //   - done with authVal
  kmyth_clear_and_free(wrapKey, wrapKey_size);
  kmyth_clear(objAuthVal.buffer, objAuthVal.size);

  if (create_ski_bytes(ski, output, output_len))
  {
    kmyth_log(LOG_ERR, "error writing data to .ski format ... exiting");
    free_tpm2_resources(&sapi_ctx);
    return 1;
  }

  free_ski(&ski);
  // done, so free any allocated resources that remain
  free_tpm2_resources(&sapi_ctx);

  return 0;
}

//############################################################################
// tpm2_kmyth_unseal()
//############################################################################
int tpm2_kmyth_unseal(uint8_t * input,
                      size_t input_len,
                      uint8_t ** output,
                      size_t *output_len,
                      uint8_t * auth_bytes,
                      size_t auth_bytes_len,
                      uint8_t * owner_auth_bytes, size_t oa_bytes_len,
                      uint8_t bool_policy_or)
{
  // Initialize connection to TPM 2.0 resource manager
  TSS2_SYS_CONTEXT *sapi_ctx = NULL;

  if (init_tpm2_connection(&sapi_ctx))
  {
    kmyth_log(LOG_ERR, "unable to init connection to TPM2 resource manager");
    free_tpm2_resources(&sapi_ctx);
    return 1;
  }
  kmyth_log(LOG_DEBUG, "initialized connection to TPM 2.0 resource manager");

  // Create owner (storage) hierarchy authorization structure
  // to provide password session authorization criteria for use of:
  //   - Storage Root Key (SRK)
  //   - Storage Primary Seed (SPS), if necessary to re-derive SRK
  TPM2B_AUTH ownerAuth;

  ownerAuth.size = oa_bytes_len;
  if (owner_auth_bytes != NULL && oa_bytes_len > 0)
  {
    memcpy(ownerAuth.buffer, owner_auth_bytes, ownerAuth.size);
  }

  if (ownerAuth.size > 0)
  {
    kmyth_log(LOG_DEBUG, "auth string for TPM storage hierarchy specified");
  }
  // Create authorization value (authVal) to provide policy session
  // authorization criteria for use of:
  //   - Storage Key (SK) TPM object
  //   - Sealed Data (wrapping key) TPM object
  // The authVal is set to:
  //   - all-zero digest (like TPM 1.2 well-known secret) by default
  //   - hash of input authorization string if one is specified
  TPM2B_AUTH objAuthValue;

  if (create_authVal(auth_bytes, auth_bytes_len, &objAuthValue))
  {
    kmyth_log(LOG_ERR, "error creating authorization value ... exiting");
    kmyth_clear(objAuthValue.buffer, objAuthValue.size);
    kmyth_clear(ownerAuth.buffer, ownerAuth.size);
    free_tpm2_resources(&sapi_ctx);
    return 1;
  }

  // The storage root key (SRK) is the primary key for the storage hierarchy
  // in the TPM.  We will first check to see if it is already loaded in
  // persistent storage. We do this by getting the loaded persistent handle
  // values, inspecting each of their their public structures, and comparing
  // these public area parameters against those for the SRK. None of these
  // activities require authorization. If the key is not already loaded,
  // though, it must be re-derived using the storage hierarchy's primary
  // seed (SPS). Use of the SPS requires owner hierarchy authorization.
  TPM2_HANDLE storageRootKey_handle = 0;

  if (get_srk_handle(sapi_ctx, &storageRootKey_handle, &ownerAuth))
  {
    kmyth_log(LOG_ERR, "error obtaining handle for SRK ... exiting");
    free_tpm2_resources(&sapi_ctx);
    return 1;
  }
  kmyth_log(LOG_DEBUG, "retrieved SRK handle (0x%08X)", storageRootKey_handle);

  Ski ski = get_default_ski();

  if (parse_ski_bytes(input, input_len, &ski, bool_policy_or))
  {
    kmyth_log(LOG_ERR, "error parsing ski string ... exiting");
    free_ski(&ski);
    free_tpm2_resources(&sapi_ctx);
    return 1;
  }

  // The Storage Key (SK) will be used by the TPM to unseal the wrapping key.
  // We have obtained its public and encrypted private blobs from
  // the input .ski file and will now load the SK into the TPM.
  TPM2_HANDLE storageKey_handle = 0;
  TPML_PCR_SELECTION emptyPcrList = {.count = 0, };
  if (load_kmyth_object(sapi_ctx,
                        (SESSION *) NULL,
                        storageRootKey_handle,
                        ownerAuth,
                        emptyPcrList,
                        &ski.sk_priv, &ski.sk_pub, &storageKey_handle))
  {
    kmyth_log(LOG_ERR, "error loading storage key ... exiting");
    free_ski(&ski);
    free_tpm2_resources(&sapi_ctx);
    return 1;
  }
  kmyth_log(LOG_DEBUG, "loaded SK at handle = 0x%08X", storageKey_handle);

  // Authorization for the use of all non-primary (other than SRK), Kmyth
  // TPM 2.0 objects utilizes policy-based enhanced authorization critera.
  // Therefore, we will calculate the authorization policy digest that
  // results from applying the steps of our selected authorization policy.
  // We pass this result to the kmyth_unseal_data() function where it is
  // used in theinto the objects we create as the
  // authorization policy digest value that must be regenerated to authorize
  // use of these objects.
  TPM2B_DIGEST objAuthPolicy;

  objAuthPolicy.size = 0;

  uint8_t *key = NULL;
  size_t key_len;

  // Perform "unseal" to recover data
  if (tpm2_kmyth_unseal_data(sapi_ctx,
                             storageKey_handle,
                             ski.wk_pub,
                             ski.wk_priv,
                             objAuthValue,
                             ski.pcr_list, objAuthPolicy, ski.policyBranch1,
                             ski.policyBranch2, &key, &key_len))
  {
    kmyth_log(LOG_ERR, "error unsealing data ... exiting");
    free_ski(&ski);
    free_tpm2_resources(&sapi_ctx);
    kmyth_clear(key, key_len);
    return 1;
  }

  if (kmyth_decrypt_data((unsigned char *) ski.enc_data,
                         ski.enc_data_size,
                         ski.cipher,
                         (unsigned char *) key, key_len, output, output_len))
  {
    kmyth_log(LOG_ERR, "error decrypting data ... exiting");
    free_ski(&ski);
    free_tpm2_resources(&sapi_ctx);
    kmyth_clear(key, key_len);
    return 1;
  }

  // done, so free any allocated resources that remain
  free_ski(&ski);
  free_tpm2_resources(&sapi_ctx);
  kmyth_clear(key, key_len);

  return 0;
}

//############################################################################
// tpm2_kmyth_seal_file()
//############################################################################
int tpm2_kmyth_seal_file(char *input_path,
                         uint8_t ** output,
                         size_t *output_len,
                         uint8_t * auth_bytes,
                         size_t auth_bytes_len,
                         uint8_t * owner_auth_bytes,
                         size_t oa_bytes_len,
                         int *pcrs, size_t pcrs_len, char *cipher_string,
                         char *expected_policy, uint8_t bool_trial_only)
{

  // Verify input path exists with read permissions
  if (verifyInputFilePath(input_path))
  {
    kmyth_log(LOG_ERR, "input path (%s) is not valid ... exiting", input_path);
    return 1;
  }

  uint8_t *data = NULL;
  size_t data_len = 0;

  if (read_bytes_from_file(input_path, &data, &data_len))
  {
    kmyth_log(LOG_ERR, "seal input data file read error ... exiting");
    free(data);
    return 1;
  }
  kmyth_log(LOG_DEBUG, "read in %d bytes of data to be wrapped", data_len);

  // validate non-empty plaintext buffer specified
  if (data_len == 0 || data == NULL)
  {
    kmyth_log(LOG_ERR, "no input data ... exiting");
    free(data);
    return 1;
  }

  if (tpm2_kmyth_seal(data, data_len,
                      output, output_len,
                      auth_bytes, auth_bytes_len,
                      owner_auth_bytes, oa_bytes_len,
                      pcrs, pcrs_len, cipher_string, expected_policy,
                      bool_trial_only))
  {
    kmyth_log(LOG_ERR, "Failed to kmyth-seal data ... exiting");
    free(data);
    return (1);
  }
  free(data);
  return 0;
}

//############################################################################
// tpm2_kmyth_unseal_file()
//############################################################################
int tpm2_kmyth_unseal_file(char *input_path,
                           uint8_t ** output,
                           size_t *output_length,
                           uint8_t * auth_bytes,
                           size_t auth_bytes_len,
                           uint8_t * owner_auth_bytes, size_t oa_bytes_len,
                           uint8_t bool_policy_or)
{

  uint8_t *data = NULL;
  size_t data_length = 0;

  if (read_bytes_from_file(input_path, &data, &data_length))
  {
    kmyth_log(LOG_ERR, "Unable to read file %s ... exiting", input_path);
    return (1);
  }
  if (tpm2_kmyth_unseal(data, data_length,
                        output, output_length, auth_bytes, auth_bytes_len,
                        owner_auth_bytes, oa_bytes_len, bool_policy_or))
  {
    kmyth_log(LOG_ERR, "Unable to unseal contents ... exiting");
    free(data);
    return (1);
  }

  free(data);
  return 0;
}

//############################################################################
// tpm2_kmyth_seal_data
//############################################################################
int tpm2_kmyth_seal_data(TSS2_SYS_CONTEXT * sapi_ctx,
                         uint8_t * sdo_data,
                         size_t sdo_dataSize,
                         TPM2_HANDLE sk_handle,
                         TPM2B_AUTH sk_authVal,
                         TPML_PCR_SELECTION sk_pcrList,
                         TPM2B_AUTH sdo_authVal,
                         TPML_PCR_SELECTION sdo_pcrList,
                         TPM2B_DIGEST sdo_authPolicy,
                         TPM2B_DIGEST sdo_policyBranch1,
                         TPM2B_DIGEST sdo_policyBranch2,
                         TPM2B_PUBLIC * sdo_public, TPM2B_PRIVATE * sdo_private)
{
  // Create and set up sensitive data input for new sealed data object:
  //   - The authVal (hash of user specifed authorization string or default
  //     all-zero hash) is passed into this function by the caller
  //   - Although we initialize it to zero, for a sealed data object, the data
  //     buffer size cannot be zero
  TPM2B_SENSITIVE_CREATE sdo_sensitive;

  sdo_sensitive.sensitive.data.size = 0;  // start with empty data
  sdo_sensitive.sensitive.userAuth.size = 0;  // and empty userAuth buffers

  // Populate buffer with data to be sealed and set size to its length in bytes
  if (init_kmyth_object_sensitive(sdo_authVal,
                                  sdo_data, sdo_dataSize, &sdo_sensitive))
  {
    kmyth_log(LOG_ERR, "error populating data to be sealed ... exiting");
    return 1;
  }

  // Create (empty) and setup public area of "template" for sealed data object
  TPM2B_PUBLIC sdo_template;

  sdo_template.size = 0;
  if (init_kmyth_object_template(false,
                                 sdo_authPolicy, &(sdo_template.publicArea)))
  {
    kmyth_log(LOG_ERR,
              "error populating public template for data object ... exiting");
    return 1;
  }

  // Start a TPM 2.0 policy session that we will use to authorize the use of
  // storage key (SK) to create the sealed wrapping key object
  SESSION sealData_session;

  if (create_auth_session(sapi_ctx, &sealData_session, TPM2_SE_POLICY))
  {
    kmyth_log(LOG_ERR, "error starting auth policy session ... exiting");
    return 1;
  }

  // Apply policy to session context, in preparation for the "create" command
  if (apply_policy(sapi_ctx, sealData_session.sessionHandle, sk_pcrList))
  {
    kmyth_log(LOG_ERR, "error applying policy to session context ... exiting");
    return 1;
  }

  // if both policy branches have a size, policyor digest should be calculated
  if (sdo_policyBranch1.size != 0 && sdo_policyBranch2.size != 0)
  {
    TPML_DIGEST pHashList;

    for (size_t i = 0; i < 8; i++)
    {
      pHashList.digests[i].size = 0;
    }

    apply_policy_or(sapi_ctx, sealData_session.sessionHandle,
                    &sdo_policyBranch1, &sdo_policyBranch2, &pHashList);
  }

  // create sealed data object
  if (create_kmyth_object(sapi_ctx,
                          &sealData_session,
                          sk_handle,
                          sk_authVal,
                          sk_pcrList,
                          sdo_sensitive,
                          sdo_template,
                          sdo_pcrList,
                          (TPM2_HANDLE) 0, sdo_private, sdo_public))
  {
    kmyth_log(LOG_ERR, "could not seal data ... exiting");
    return 1;
  }
  kmyth_log(LOG_DEBUG, "created sealed data (wrapping key) object");

  // Clean-up: done with the policy authorization session setup to enable
  //           creation of the sealed data object, so flush it from the TPM
  TSS2_RC rc = Tss2_Sys_FlushContext(sapi_ctx, sealData_session.sessionHandle);

  if (rc != TSS2_RC_SUCCESS)
  {
    kmyth_log(LOG_ERR, "Tss2_Sys_FlushContext(): rc = 0x%08X, %s",
              rc, getErrorString(rc));
    kmyth_log(LOG_ERR,
              "error flushing policy session (handle = 0x%08X) ... exiting",
              sealData_session.sessionHandle);
    return 1;
  }
  kmyth_log(LOG_DEBUG,
            "flushed policy authorization session (handle = 0x%08X)",
            sealData_session.sessionHandle);

  return 0;
}

//############################################################################
// tpm2_kmyth_unseal_data()
//############################################################################
int tpm2_kmyth_unseal_data(TSS2_SYS_CONTEXT * sapi_ctx,
                           TPM2_HANDLE sk_handle,
                           TPM2B_PUBLIC sdo_public,
                           TPM2B_PRIVATE sdo_private,
                           TPM2B_AUTH authVal,
                           TPML_PCR_SELECTION pcrList,
                           TPM2B_DIGEST authPolicy,
                           TPM2B_DIGEST policyBranch1,
                           TPM2B_DIGEST policyBranch2,
                           uint8_t ** result, size_t *result_size)
{
  // Start a TPM 2.0 policy session that we will use to authorize the use of
  // storage key (SK) to:
  //   1. load the sealed data object into the TPM as a child of the SK
  //   2. unseal it in order to retrieve the wrapping key
  SESSION unsealData_session;

  if (create_auth_session(sapi_ctx, &unsealData_session, TPM2_SE_POLICY))
  {
    kmyth_log(LOG_ERR, "error starting auth policy session ... exiting");
    return 1;
  }

  // Apply policy to session context, in preparation for the "load" command
  if (unseal_apply_policy
      (sapi_ctx, unsealData_session.sessionHandle, pcrList,
       policyBranch1, policyBranch2))
  {
    kmyth_log(LOG_ERR, "apply policy to session context error ... exiting");
    return 1;
  }

  // Load sealed data object into the TPM so that we can unseal it
  // It gets loaded under the storage key (authEntity for this command)
  TPM2_HANDLE sdo_handle = 0;

  if (load_kmyth_object(sapi_ctx,
                        &unsealData_session,
                        sk_handle,
                        authVal,
                        pcrList, &sdo_private, &sdo_public, &sdo_handle))
  {
    kmyth_log(LOG_ERR, "load error: sealed data object ... exiting");
    Tss2_Sys_FlushContext(sapi_ctx, unsealData_session.sessionHandle);
    return 1;
  }
  kmyth_log(LOG_DEBUG, "loaded sealed data object at handle = 0x%08X",
            sdo_handle);

  // Unseal the data object just loaded into the TPM (e.g., sealed wrap key)
  TPM2B_SENSITIVE_DATA unseal_sensitive = {.size = 0, };
  if (unseal_kmyth_object(sapi_ctx,
                          &unsealData_session,
                          sdo_handle, authVal, policyBranch1, policyBranch2,
                          pcrList, &unseal_sensitive))
  {
    kmyth_log(LOG_ERR, "error unsealing ... exiting");

    // overwrite any potentially unsealed data before exiting early due
    // to failed unseal
    kmyth_clear(unseal_sensitive.buffer, unseal_sensitive.size);
    return 1;
  }
  kmyth_log(LOG_DEBUG, "unsealed data object (handle = 0x%08X)", sdo_handle);

  // Clean-up: done with the policy authorization session setup to enable
  //           loading and unsealing of the sealed data object, so
  //           flush it from the TPM
  TSS2_RC rc = Tss2_Sys_FlushContext(sapi_ctx,
                                     unsealData_session.sessionHandle);

  if (rc != TSS2_RC_SUCCESS)
  {
    kmyth_log(LOG_ERR,
              "Tss2_Sys_FlushContext(): rc = 0x%08X, %s",
              rc, getErrorString(rc));
    kmyth_log(LOG_ERR,
              "error flushing policy session (handle = 0x%08X) ... exiting",
              unsealData_session.sessionHandle);
    kmyth_clear(unseal_sensitive.buffer, unseal_sensitive.size);
    return 1;
  }
  kmyth_log(LOG_DEBUG, "flushed policy auth session (handle = 0x%08X)",
            unsealData_session.sessionHandle);

  *result_size = unseal_sensitive.size;
  *result = (uint8_t *) malloc(*result_size);

  memcpy(*result, unseal_sensitive.buffer, *result_size);
  kmyth_clear(unseal_sensitive.buffer, unseal_sensitive.size);

  return 0;
}<|MERGE_RESOLUTION|>--- conflicted
+++ resolved
@@ -12,6 +12,7 @@
 
 #include "defines.h"
 #include "file_io.h"
+#include "formatting_tools.h"
 #include "marshalling_tools.h"
 #include "memory_util.h"
 #include "object_tools.h"
@@ -27,73 +28,6 @@
  *        cipher options (see src/util/kmyth_cipher.c)
  */
 extern const cipher_t cipher_list[];
-
-//############################################################################
-// convert_string_to_digest()
-//############################################################################
-static int convert_string_to_digest(char *str, TPM2B_DIGEST * digest)
-{
-  // substring to holds 2 hex values at a time
-  char substr[3];
-
-  substr[2] = '\0';
-
-  size_t strlength = strlen(str);
-
-  if (strlength != (size_t) 132)
-  {
-    return 1;
-  }
-  // initializes buffer with all 0 hex values
-  unsigned char expectedPolicyBuffer[132] = { 0x00 };
-  unsigned long ul;
-
-  // iterates through each pair of hex values and fills the
-  //  buffer with values indicated in the string
-  for (size_t i = 0; i < strlength; i += 2)
-  {
-    strncpy(substr, &str[i], 2);
-    ul = strtoul(substr, NULL, 16);
-    expectedPolicyBuffer[i / 2] = ul;
-  }
-
-  // converts the byte array into a TPM2B_DIGEST struct
-  memcpy(digest, expectedPolicyBuffer, sizeof(expectedPolicyBuffer));
-  return 0;
-}
-
-//############################################################################
-// convert_digest_to_string()
-//############################################################################
-static int convert_digest_to_string(TPM2B_DIGEST * digest, char *string_buf)
-{
-  // total number of hex values in the TPM2B digest
-  size_t digest_size = (8 * sizeof(digest)) + 2;
-
-  char hex_buf[digest_size];
-
-  memcpy(hex_buf, digest, digest_size);
-
-  // points at the beginning of the address
-  char *ptr = string_buf;
-
-  // each hex number in the digest is 4 bits. digest_size is multiplied by 2
-  // since they will each be represented as byte chars. +1 for the null terminator
-  char *string_buf_end = &string_buf[(digest_size * 2) + 1];
-
-  for (size_t i = 0; i < digest_size; i++)
-  {
-    if (ptr + 2 < string_buf_end)
-    {
-      // each iteration, sprintf fills string_buf with 2 hex characters
-      // followed by '\0'. sprintf returns 2, incrementing the pointer by 2.
-      // '\0' is overwritten unless it's the last iteration
-      ptr += sprintf(ptr, "%02x", (unsigned int) (unsigned char) hex_buf[i]);
-    }
-  }
-
-  return 0;
-}
 
 //############################################################################
 // tpm2_kmyth_seal()
@@ -224,19 +158,12 @@
   // to be used to calculate a second policy for policyOR authorization
   if (bool_trial_only == 1)
   {
-<<<<<<< HEAD
-    // size of string is 128 chars for the size of the TPM2B_DIGEST buffer + 4
-    // for TPM2B struct which encodes size in memory + 1 byte for null termination.
-    // prints to the console and finishes the program without sealing
-    size_t string_size = (16 * sizeof(objAuthPolicy)) + 5;
-=======
     // size of string is 2x chars for the size of the TPM2B_DIGEST buffer + 4
     // for TPM2B struct which encodes size in memory + 1 byte for null termination.
     // prints to the console and finishes the program without sealing
     // By using TPM2B_DIGEST size we're reserving a little bit more than needed but
     // then the output_string can be reserved based on compile-time values.
     size_t string_size = (2 * sizeof(TPM2B_DIGEST)) + 1;
->>>>>>> 3422a9b3
     char output_string[string_size];
 
     convert_digest_to_string(&objAuthPolicy, output_string);
