--- conflicted
+++ resolved
@@ -347,11 +347,7 @@
     return 1;
   }
 
-<<<<<<< HEAD
-  // initializes buffer with all 0 hex values
-=======
   // initializes buffer with all proper hexadexcimal values from str input
->>>>>>> 93d7c9ae
   unsigned long ul;
   unsigned char *expectedPolicyBuffer = (unsigned char *) malloc( KMYTH_DIGEST_SIZE + 1 );
   if( expectedPolicyBuffer == NULL )
@@ -398,16 +394,6 @@
      return 1;
   }
 
-<<<<<<< HEAD
-  // malloc_usable_size depends on malloc.h in glibc
-  if (2*digest->size+1 > malloc_usable_size( (void *) string_buf ))
-  {
-     kmyth_log(LOG_ERR, "insufficient space in output argument string_buf ... exiting");
-     return 1;
-  }
-
-=======
->>>>>>> 93d7c9ae
   char *ptr = string_buf;
   *ptr = '\0'; // start NULL and append
 
