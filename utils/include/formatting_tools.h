--- conflicted
+++ resolved
@@ -11,9 +11,7 @@
 #include <stdint.h>
 
 #ifdef __cplusplus
-<<<<<<< HEAD
-extern "C"
-{
+extern "C" {
 #endif
 
 /**
@@ -95,11 +93,6 @@
  */
 #define KMYTH_DELIM_END_NKL "-----NKL END-----\n"
 
-=======
-extern "C" {
-#endif
-
->>>>>>> 3d4c1db9
 /**
  * @brief Retrieves the contents of the next "block" in the data read from a 
  *         block file, if the delimiter for the current file block matches the
@@ -225,8 +218,4 @@
 }
 #endif
 
-#ifdef __cplusplus
-}
-#endif
-
 #endif /* FORMATTING_TOOLS_H */