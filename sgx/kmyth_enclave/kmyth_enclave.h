--- conflicted
+++ resolved
@@ -4,11 +4,8 @@
 #include "sgx_urts.h"
 
 #include <stdint.h>
-<<<<<<< HEAD
 #include <stddef.h>
-=======
 #include <stdbool.h>
->>>>>>> d5cad4bd
 
 typedef struct unseal_data_s
 {
@@ -24,7 +21,8 @@
 extern "C" {
 #endif
   size_t retrieve_from_unseal_table(uint64_t handle, uint8_t** buf);
-<<<<<<< HEAD
+
+  bool insert_into_unseal_table(uint8_t* data, uint32_t data_size, uint64_t* handle);
 
   /**
    * @brief High-level function implementing sgx-seal using SGX.
@@ -79,10 +77,6 @@
 
 int concat(uint8_t ** dest, size_t * dest_length, uint8_t * input,
            size_t input_length);
-=======
-  bool insert_into_unseal_table(uint8_t* data, uint32_t data_size, uint64_t* handle);
-  
->>>>>>> d5cad4bd
 
 #ifdef __cplusplus
 }
