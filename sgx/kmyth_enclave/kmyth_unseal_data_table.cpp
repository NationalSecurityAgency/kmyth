--- conflicted
+++ resolved
@@ -140,16 +140,12 @@
     return 0;
   }
 
-<<<<<<< HEAD
   // 0 is not a valid handle
   if (handle == 0)
   {
     return 0;
   }
 
-  size_t retval = 0;
-=======
->>>>>>> 8582c7d1
   unseal_data_t *slot = kmyth_unsealed_data_table;
   unseal_data_t *prev_slot;
 
