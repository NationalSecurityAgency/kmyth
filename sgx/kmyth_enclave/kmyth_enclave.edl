--- conflicted
+++ resolved
@@ -1,13 +1,9 @@
 enclave {
-<<<<<<< HEAD
-    from "sgx_tsgxssl.edl" import *;
-=======
 	from "sgx_tstdc.edl" import *;
 	from "sgx_tsgxssl.edl" import *;
 	from "sgx_pthread.edl" import *;
 	include "sgx_tseal.h"
 	include "stdbool.h"
->>>>>>> f5dbf6ca
     trusted {
 /**
  * @brief Seals input data using SGXs built-in sealing mechanism.
@@ -55,7 +51,6 @@
                 uint32_t in_size,
                 [out, count=1] uint32_t *size);
 
-<<<<<<< HEAD
         public int enc_run_dh_key_exchange(
                 [in, size=private_host_key_len] unsigned char *private_host_key,
                 size_t private_host_key_len,
@@ -66,8 +61,6 @@
                 [out, size=error_buffer_len] char *error_buffer,
                 size_t error_buffer_len);
     };
-=======
->>>>>>> f5dbf6ca
 
 /**
  * @brief SGX unseals the provided data and places it into the
