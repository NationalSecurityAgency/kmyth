The code maintained here provides ECALLs and OCALLs for SGX enclaves
that need to seal or unseal data into the enclave. In order to use it
you must create your own enclave, include ```kmyth_enclave.edl``` in
your ```.edl``` file, and build the ECALL and OCALL object files as
part of your application and enclave. The ```tests``` directory
contains a simple example.

The key features you should note in the test files are:
* The ```kmyth_enclave.edl``` file is included in ```kmyth_sgx_test_enclave.edl```.
<<<<<<< HEAD
* The trusted header for your enclave must be included in ```kmyth_enclave_seal.cpp``` and ```kmyth_enclave_unseal.cpp```, as we've done using ```kmyth_sgx_test_enclave_t.h``` for the test enclave.
* The location of the ```kmyth_enclave.edl``` file is included in the search path for ```SGX_EDGER8R```:
=======
* The name of the SGX EDGER8R generated header files are specified given in the ```Makefile```:
```
ENCLAVE_HEADER_TRUSTED ?= '"Name of the header for the trusted portion"'
ENCLAVE_HEADER_UNTRUSTED ?= '"Name of the header for the untrusted portion"'
* The trusted header for your enclave must be included in ```kmyth_enclave_trusted.cpp```, as we've done using ```kmyth_sgx_test_enclave_t.h``` for the test enclave.
* The locations of the SGX SSL libraries are given in the ```Makefile```:
```
SGX_SSL_UNTRUSTED_LIB_PATH ?= <path to SGX SSL untrusted libraries>
SGX_SSL_TRUSTED_LIB_PATH ?= <path to SGX SSL trusted libraries>
SGX_SSL_INCLUDE_PATH ?= <path to SGX SSL headers>
```
* The ```App_Link_Flags``` includes both ```-L$(SGX_SSL_UNTRUSTED_LIB_PATH)``` and ```-lsgx_usgxssl```.
* The ```Enclave_Include_Paths``` includes ```-I$(SGX_SSL_INCLUDE_PATH)```.
* The ```Enclave_C_Flags``` includes ```-DENCLAVE_HEADER_TRUSTED=$(ENCLAVE_HEADER_TRUSTED)```
* The ```App_C_Flags``` includes ```-DENCLAVE_HEADER_UNTRUSTED=$(ENCLAVE_HEADER_UNTRUSTED)```
* The ```Enclave_Cpp_Flags``` includes ```--include "tsgxsslio.h"
* The ```Enclave_Link_Flags``` includes
```
-L$(SGX_SSL_TRUSTED_LIB_PATH) \
-Wl,--whole-archive -lsgx_tsgxssl \
-Wl,--no-whole-archive -lsgx_tsgxssl_crypto \
```
* The location of the ```kmyth_enclave.edl``` file is included in the search path for ```SGX_EDGER8R``` along with ```$(SGX_SSL_INCLUDE_PATH)```
>>>>>>> d4dedea6
```
sgx/kmyth_sgx_test_enclave_t.c: $(SGX_EDGER8R) sgx/kmyth_sgx_test_enclave.edl
	@cd sgx && $(SGX_EDGER8R) --trusted kmyth_sgx_test_enclave.edl --search-path $(SGX_SDK)/include --search-path . --search-path ../../../sgx/kmyth_enclave --search-path $(SGX_SSL_INCLUDE_PATH)
	@echo "GEN  =>  $@"
```
```
sgx/kmyth_sgx_test_enclave_u.c: $(SGX_EDGER8R) sgx/kmyth_sgx_test_enclave.edl
	@cd sgx && $(SGX_EDGER8R) --untrusted kmyth_sgx_test_enclave.edl --search-path $(SGX_SDK)/include --search-path . --search-path ../../../sgx/kmyth_enclave --search-path $(SGX_SSL_INCLUDE_PATH)
	@echo "GEN  =>  $@"
```
* The trusted portion of the kmyth enclave is built as part of building the Enclave Objects in the ```Makefile```:
```
sgx/kmyth_enclave_seal.o: ../../sgx/kmyth_enclave/kmyth_enclave_seal.cpp
	@$(CC) $(Enclave_C_Flags) -c $< -o $@
	@echo "CC   <=  $<"

sgx/kmyth_enclave_unseal.o: ../../sgx/kmyth_enclave/kmyth_enclave_unseal.cpp
	@$(CC) $(Enclave_C_Flags) -c $< -o $@
	@echo "CC   <=  $<"
```
* Your ```$(Enclave_Link_Flags)``` must contain ```-lsgx_tstdc``` to link against the thread synchronization primitives.

* The kmyth enclave ecalls object file is linked against enclave:
```
sgx/$(Enclave_Name): sgx/kmyth_sgx_test_enclave_t.o sgx/kmyth_enclave_seal.o sgx/kmyth_enclave_unseal.o
	@$(CXX) $^ -o $@ $(Enclave_Link_Flags)
	@echo "LINK =>  $@"
```
* In the future the kmyth enclave may also provide ocalls, in which case they would have to be built and linked against the untrusted application, not the enclave.<|MERGE_RESOLUTION|>--- conflicted
+++ resolved
@@ -7,10 +7,6 @@
 
 The key features you should note in the test files are:
 * The ```kmyth_enclave.edl``` file is included in ```kmyth_sgx_test_enclave.edl```.
-<<<<<<< HEAD
-* The trusted header for your enclave must be included in ```kmyth_enclave_seal.cpp``` and ```kmyth_enclave_unseal.cpp```, as we've done using ```kmyth_sgx_test_enclave_t.h``` for the test enclave.
-* The location of the ```kmyth_enclave.edl``` file is included in the search path for ```SGX_EDGER8R```:
-=======
 * The name of the SGX EDGER8R generated header files are specified given in the ```Makefile```:
 ```
 ENCLAVE_HEADER_TRUSTED ?= '"Name of the header for the trusted portion"'
@@ -34,7 +30,6 @@
 -Wl,--no-whole-archive -lsgx_tsgxssl_crypto \
 ```
 * The location of the ```kmyth_enclave.edl``` file is included in the search path for ```SGX_EDGER8R``` along with ```$(SGX_SSL_INCLUDE_PATH)```
->>>>>>> d4dedea6
 ```
 sgx/kmyth_sgx_test_enclave_t.c: $(SGX_EDGER8R) sgx/kmyth_sgx_test_enclave.edl
 	@cd sgx && $(SGX_EDGER8R) --trusted kmyth_sgx_test_enclave.edl --search-path $(SGX_SDK)/include --search-path . --search-path ../../../sgx/kmyth_enclave --search-path $(SGX_SSL_INCLUDE_PATH)
