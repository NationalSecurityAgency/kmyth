enclave {

	from "sgx_tstdc.edl" import *;
	from "sgx_tsgxssl.edl" import *;
	from "sgx_pthread.edl" import *;

	include "sgx_tseal.h"
	include "stdbool.h"
	include "time.h"

  trusted {

    /**
     * @brief Seals input data using SGXs built-in sealing mechanism.
     *
     * @param[in]  in_data  Pointer to the data to be sealed.
     *
     * @param[in]  in_size  The size of in_data in bytes.
     *
     * @param[out] out_data Pointer to space to hold the encrypted data, must
     *                      allready be allocated with size out_size.
     *
     * @param[in]  out_size  The size of out_data. Must be determined by first
     *                       calling enc_get_sealed_size with in_size.
     *
     * @param[in]  key_policy The SGX key policy to use for the sealing key.
     *                        Must be SGX_KEYPOLICY_MRSIGNER (to bind to the 
     *                        signer of the enclave) or SGX_KEYPOLICY_MRENCLAVE
     *                        (to bind to the enclave.)
     * 
     * @param[in] attribute_mask The SGX attribute mask structure to be used
     *                           for the sealing. If attribute_mask.flags is 0,
     *                           the recommended default value will be used.
     *
     * @return 0 on success, an SGX error on error.
     */
    public int enc_seal_data([in, size=in_size] const uint8_t *in_data,
                             uint32_t in_size,
                             [user_check] uint8_t *out_data,
                             uint32_t out_size,
    		                     uint16_t key_policy,
    		                     sgx_attributes_t attribute_mask);
    
    /**
     * @brief Computes the output buffer size required to seal input data
     *        of size in_size.
     *
     * @param[in]  in_size The size of the plaintext data to be encrypted
     *
     * @param[out] size    The size of the ciphertext
     *
     * @return 0 in success, SGX_ERROR_INVALID_PARAMETER on error
     */
    public int enc_get_sealed_size(uint32_t in_size,
                                   [out, count=1] uint32_t *size);
    
    
    /**
     * @brief SGX unseals the provided data and places it into the
     *        kmyth_unsealed_data_table.
     *
     * @param[in] data_size The size of the ciphertext
     *
     * @param[in] data      The ciphertext
     *
     * @param[out] handle   A pointer to a uint64_t to hold the handle.
     *
     * @return true on success, false on failure. The return value MUST be checked.
     *
     */
    public bool kmyth_unseal_into_enclave(size_t data_size,
                                          [in, count=data_size] uint8_t* data,
                                          [out] uint64_t* handle);
    
    /**
     * @brief Initializes the necessary values to maintain kmyth_unsealed_data_table.
     *
     * @return 0 on success, -1 on failure.
     */
    public int kmyth_unsealed_data_table_initialize(void);
    
    /**
     * @brief Cleans up (and frees all memory for) the kmyth_unsealed_data_table.
     *
     * @return 0 on success, -1 on failure.
     */
    public int kmyth_unsealed_data_table_cleanup(void);

    /**
     * @brief Negotiates a session key (using ECDH) for creating a secure
     *        connection with key server and then retrieves a key from the
     *        key server using that secure connection.
     *
     * @param[in]  client_private_bytes      DER-formatted private signing
     *                                       key for the client (enclave)
     *
     * @param[in]  client_private_bytes_len  Length (in bytes) of the client
     *                                       (enclave) private key
     *
     * @param[in]  client_cert_bytes         DER-formatted public certificate
     *                                       for the client (enclave)
     *
     * @param[in]  client_cert_bytes_len     Length (in bytes) of the client
     *                                       (enclave) public certificate
     *
     * @param[in]  server_cert_bytes         DER-formatted public certificate
     *                                       for the key server
     *
     * @param[in]  server_cert_bytes_len     Length (in bytes) of the key
     *                                       server certificate
     *
     * @param[in]  server_host               Hostname/IP string for key server.
     *
     * @param[in]  server_host_len           Length of hostname/IP string for
     *                                       the key server
     *
     * @param[in]  server_port               TCP port for key server 
     *
     * @param[in]  key_id                    ID string used to specify the key
     *                                       to be retrieved from the server
     *                                       (not null-terminated)
     *
     * @param[in]  key_id_len                Length of the requested key's ID
     *                                       string
     *
     * @return 0 on success, -1 on failure
     */
    public int kmyth_enclave_retrieve_key_from_server([in, count=client_private_bytes_len]
                                                        uint8_t * client_private_bytes,
                                                      size_t client_private_bytes_len,
                                                      [in, count=client_cert_bytes_len]
                                                        uint8_t * client_cert_bytes,
                                                      size_t client_cert_bytes_len,                                                                                                              
                                                      [in, count=server_cert_bytes_len]
                                                        uint8_t * server_cert_bytes,
                                                      size_t server_cert_bytes_len,
                                                      [in, count=server_host_len]
                                                        const char * server_host,
                                                      int server_host_len,
                                                      [in, count=server_port_len]
                                                        const char * server_port,
                                                      int server_port_len,
                                                      [in, count=key_id_len]
                                                        unsigned char * key_id,
                                                      size_t key_id_len);

  };

  untrusted {

    /**
     * @brief Supports calling logger from within enclave. Must pass information
     *        about the event out explicitly since we must invoke the logging API
     *        from untrusted space.
     *
     * @param[in] src_file         Source code filename string
     *
     * @param[in] src_func         Function name string
     *
     * @param[in] src_line         Integer specifying source code line number
     *
     * @param[in] severity         Integer representing the severity
     *                             level of the event to be logged.
     *
     * @param[in] msg              String containing the message to be logged.
     *
     * @return                     None
     */
    void log_event_ocall([in, string] const char *src_file,
                         [in, string] const char *src_func,
                         int src_line,
                         int severity,
                         [in, string] const char *msg);

    /**
     * @brief Supports freeing untrusted memory resources from within the
              enclave. As an example of where this might be needed, If a
              pointer passed as a parameter of an OCALL is allocated by
              untrusted code, the trusted code cannot use a simple free()
              call to de-allocate that memory block. This function, then,
              attempts to address situations such as these.
     *
     * @param[in] mem_block_ptr    Pointer to memory buffer to be freed.
     *
     * @return                     None
     */
<<<<<<< HEAD
    void free_ocall([in] void **mem_block_ptr);
=======
    void free_ocall([user_check] void ** mem_block_ptr);


    /**
     * @brief Supports freeing untrusted OpenSSL memory resources from within
              the enclave. As an example of where this might be needed, If a
              pointer passed as a parameter of an OCALL is allocated by
              untrusted code, the trusted code cannot use a simple free()
              call to de-allocate that memory block. This function, then,
              attempts to address situations such as these.
     *
     * @param[in] mem_block_ptr    Pointer to memory buffer to be freed.
     *
     * @return                     None
     */
    void OPENSSL_free_ocall([user_check] void ** mem_block_ptr);
>>>>>>> f8634192

    /**
     * @brief Creates a socket connected to the external key server.
     *
     * @param[in]  server_host                String IP address or hostname used to
     *                                        connect to the key server.
     *
     * @param[in]  server_port                TCP port number used to
     *                                        connect to the key server.
     *
     * @param[out] socket_fd                  Pointer to the file descriptor
     *                                        number for a socket connected to
     *                                        the remote key server.
     *
     * @return 0 on success, 1 on failure
     */
    int setup_socket_ocall([in, count=server_host_len]
                             const char *server_host,
                           int server_host_len,
                           [in, count=server_port_len]
                             const char *server_port,
                           int server_port_len,
                           [out] int *socket_fd);

    /**
     * @brief Closes a socket connected to the external key server.
     *
     * @param[in] socket_fd                   File descriptor
     *                                        number for a socket connected to
     *                                        the remote key server.
     *
     * @return None
     */
    void close_socket_ocall(int socket_fd);

    /**
     * @brief Gets the current calendar time.
     *
     * @param[out] time                   Pointer to an object of type time_t,
     *                                    where the time value is stored.
     *
     * @return The current calendar time as a time_t object.
     */
    time_t time_ocall([out] time_t *timer);

    /**
     * @brief Supports exchanging signed 'public key' contributions between the
     *        client (enclave) and the server (separate process).
     *        With the exchange of this information, they can independently
     *        generate a common session key.
     *
     * @param[in]  client_hello       Byte array containing enclave's
                                      'Client Hello' message, which
     *                                initiates ECDH key agreement
     *                                between enclave and remote
     *                                peer (TLS proxy for server)
     *
     * @param[in]  client_hello_len   Length (in bytes) of enclave's
     *                                'Client Hello' message
     *
     * @param[out] server_hello       Pointer to byte array containing the
     *                                'Server Hello' message received from
     *                                the remote peer (TLS proxy) in
     *                                response to the 'Client Hello' sent
     *                                by the enclave (client)
     *
     * @param[out] server_hello_len   Pointer to length (in bytes) of the
     *                                'Server Hello' message received from
     *                                the remote peer (TLS proxy for server)
     *
     * @param[in] socket_fd           File descriptor number for a socket
     *                                connected to the remote peer (TLS proxy
     *                                for key server)
     */
    int ecdh_exchange_ocall([in, count=client_hello_len]
                               unsigned char *client_hello,
                             size_t client_hello_len,
                             [out] unsigned char **server_hello,
                             [out] size_t *server_hello_len,
                             int socket_fd);

    /**
     * @brief Send a message over the ECDH network connection.
     *
     * @param[in]  encrypted_msg              Pointer to the encrypted message.
     *
     * @param[in] encrypted_response_len     Length (in bytes)
     *                                        of the encrypted message.
     *
     * @param[in] socket_fd                   File descriptor number for
     *                                        a network socket with an
     *                                        active ECDH session.
     *
     * @return 0 on success, 1 on failure
     */
    int ecdh_send_msg_ocall([in, count=encrypted_msg_len]
                             unsigned char *encrypted_msg,
                             size_t encrypted_msg_len,
                             int socket_fd);

    /**
     * @brief Receive a message over the ECDH network connection.
     *
     * @param[out] msg         Pointer used to return the address of an
     *                         allocated buffer containing the received
     *                         message.
     *
     * @param[out] msg_len     Pointer to length (in bytes) of the
     *                         received message.
     *
     * @param[in] socket_fd    File descriptor number for a network
     *                         socket with an active ECDH session.
     *
     * @return 0 on success, 1 on failure
     */
    int ecdh_recv_msg_ocall([out] unsigned char **msg,
                            [out] size_t *msg_len,
                            int socket_fd);

  };

};<|MERGE_RESOLUTION|>--- conflicted
+++ resolved
@@ -173,25 +173,7 @@
                          [in, string] const char *msg);
 
     /**
-     * @brief Supports freeing untrusted memory resources from within the
-              enclave. As an example of where this might be needed, If a
-              pointer passed as a parameter of an OCALL is allocated by
-              untrusted code, the trusted code cannot use a simple free()
-              call to de-allocate that memory block. This function, then,
-              attempts to address situations such as these.
-     *
-     * @param[in] mem_block_ptr    Pointer to memory buffer to be freed.
-     *
-     * @return                     None
-     */
-<<<<<<< HEAD
-    void free_ocall([in] void **mem_block_ptr);
-=======
-    void free_ocall([user_check] void ** mem_block_ptr);
-
-
-    /**
-     * @brief Supports freeing untrusted OpenSSL memory resources from within
+     * @brief Supports freeing untrusted memory resources from within
               the enclave. As an example of where this might be needed, If a
               pointer passed as a parameter of an OCALL is allocated by
               untrusted code, the trusted code cannot use a simple free()
@@ -202,8 +184,7 @@
      *
      * @return                     None
      */
-    void OPENSSL_free_ocall([user_check] void ** mem_block_ptr);
->>>>>>> f8634192
+    void free_ocall([user_check] void ** mem_block_ptr);
 
     /**
      * @brief Creates a socket connected to the external key server.
@@ -255,11 +236,29 @@
      *        With the exchange of this information, they can independently
      *        generate a common session key.
      *
-     * @param[in]  client_hello       Byte array containing enclave's
-                                      'Client Hello' message, which
-     *                                initiates ECDH key agreement
-     *                                between enclave and remote
-     *                                peer (TLS proxy for server)
+     * @param[in]  enclave_ephemeral_public           Pointer to enclave (client)
+     *                                                public ephemeral contribution
+     *                                                to be exchanged with remote
+     *                                                peer (server)
+     *
+     * @param[in]  enclave_ephemeral_public_len       Length (in bytes)
+     *                                                of enclave (client) public
+     *                                                ephemeral contribution
+     *
+     * @param[out] server_hello       Pointer to byte array containing the
+     *                                'Server Hello' message received from
+     *                                the remote peer (TLS proxy) in
+     *                                response to the 'Client Hello' sent
+     *                                by the enclave (client)
+     *
+     * @param[out] server_hello_len   Pointer to length (in bytes) of the
+     *                                'Server Hello' message received from
+     *                                the remote peer (TLS proxy for server)
+     *
+     * @param[out] remote_ephemeral_public            Pointer to remote (server)
+     *                                                public ephemeral contribution
+     *                                                to be exchanged with enclave
+     *                                                (client)
      *
      * @param[in]  client_hello_len   Length (in bytes) of enclave's
      *                                'Client Hello' message
