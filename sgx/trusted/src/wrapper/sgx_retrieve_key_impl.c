--- conflicted
+++ resolved
@@ -90,54 +90,9 @@
                                   enclave_client_socket_fd);
   if (ret_ocall != SGX_SUCCESS || ret_val != EXIT_SUCCESS)
   {
-<<<<<<< HEAD
-    kmyth_sgx_log(LOG_ERR, "ECDH ephemeral 'public key' exchange unsuccessful");
-    EVP_PKEY_free(server_sign_pubkey);
-    EC_KEY_free(client_ephemeral_keypair);
-    free(client_ephemeral_pub);
-    free(client_eph_pub_signature);
-    free_ocall((void **) &server_ephemeral_pub);
-    free_ocall((void **) &server_eph_pub_signature);
-    close_socket_ocall(socket_fd);
-    return EXIT_FAILURE;
-  }
-  kmyth_sgx_log(LOG_DEBUG,
-                "successfully exchanged ECDH ephemeral 'public keys'");
-
-  // done with client ephemeral 'public key' related info (completed exchange)
-  free(client_ephemeral_pub);
-  free(client_eph_pub_signature);
-
-  // validate signature over server's ephemeral 'public key' contribution
-  ret_val = verify_buffer(server_sign_pubkey,
-                          server_ephemeral_pub,
-                          server_ephemeral_pub_len,
-                          server_eph_pub_signature,
-                          server_eph_pub_signature_len);
-  if (ret_val != EXIT_SUCCESS)
-  {
-    kmyth_sgx_log(LOG_ERR, "client ephemeral 'public key' signature invalid");
-    EVP_PKEY_free(server_sign_pubkey);
-    EC_KEY_free(client_ephemeral_keypair);
-    free_ocall((void **) &server_ephemeral_pub);
-    free_ocall((void **) &server_eph_pub_signature);
-    close_socket_ocall(socket_fd);
-    return EXIT_FAILURE;
-  }
-  kmyth_sgx_log(LOG_DEBUG,
-                "validated client ECDH ephemeral 'public key' signature");
-
-  // done with signature verification of server contribution
-  EVP_PKEY_free(server_sign_pubkey);
-  free_ocall((void **) &server_eph_pub_signature);
-
-  // convert server's ephemeral public octet string to an EC_POINT struct
-  EC_POINT *server_ephemeral_pub_pt = NULL;
-=======
     kmyth_sgx_log(LOG_ERR, "key agreement message exchange unsuccessful");
     return EXIT_FAILURE;
   }
->>>>>>> f8634192
 
   snprintf(lmsg, MAX_LOG_MSG_LEN,
            "received Server Hello: 0x%02X%02X...%02X%02X (%d bytes)",
@@ -159,14 +114,6 @@
     kmyth_sgx_log(LOG_ERR, "'Server Hello' message parse/validate error");
     return EXIT_FAILURE;
   }
-<<<<<<< HEAD
-  kmyth_sgx_log(LOG_DEBUG,
-                "reconstructed server ECDH ephemeral 'public key' point");
-
-  // done with server_ephemeral_pub
-  free_ocall((void **) &server_ephemeral_pub);
-=======
->>>>>>> f8634192
 
   // generate shared secret value result for ECDH key agreement (client side)
   ByteBuffer secret = { 0, NULL };
@@ -272,18 +219,6 @@
     return EXIT_FAILURE;
   }
 
-<<<<<<< HEAD
-  // decrypt response message
-  unsigned char *response = NULL;
-  size_t response_len = 0;
-
-  ret_val = aes_gcm_decrypt(session_key, session_key_len,
-                            encrypted_response, encrypted_response_len,
-                            &response, &response_len);
-  free_ocall((void **) &encrypted_response);
-  kmyth_enclave_clear_and_free(session_key, session_key_len);
-  if (ret_val)
-=======
   snprintf(lmsg, MAX_LOG_MSG_LEN,
            "received Key Response: 0x%02X%02X...%02X%02X (%d bytes)",
            key_response_msg.body[0], key_response_msg.body[1],
@@ -300,7 +235,6 @@
                                    &key_response_msg,
                                    &kmip_response);
   if (ret_val != EXIT_SUCCESS)
->>>>>>> f8634192
   {
     kmyth_sgx_log(LOG_ERR, "'Key Response' message parse/validate error");
     return EXIT_FAILURE;
