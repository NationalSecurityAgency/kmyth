/**
 * @file  sgx_retrieve_key_impl.c
 * @brief Implements "retrieve key" functionality invoked from within
 *        the SGX enclave
 */

#include "sgx_retrieve_key_impl.h"

#include "cipher/aes_gcm.h"

#include "kmip_util.h"

//############################################################################
// enclave_retrieve_key()
//############################################################################
int enclave_retrieve_key(EVP_PKEY * client_sign_privkey,
                         X509 * client_sign_cert,
                         X509 * server_sign_cert,
                         const char *server_host,
                         int server_host_len,
                         const char *server_port,
                         int server_port_len,
                         unsigned char *req_key_id,
                         size_t req_key_id_len,
                         uint8_t **retrieved_key_id,
                         size_t *retrieved_key_id_len,
                         uint8_t **retrieved_key,
                         size_t *retrieved_key_len)
{
  int ret_val;
  sgx_status_t ret_ocall;

  char lmsg[MAX_LOG_MSG_LEN] = { 0 };

  // setup socket to support enclave connection to key server
  int enclave_client_socket_fd = -1;

  ret_ocall = setup_socket_ocall(&ret_val,
                                 server_host,
                                 server_host_len,
                                 server_port,
                                 server_port_len,
                                 &(enclave_client_socket_fd));
  if (ret_ocall != SGX_SUCCESS || ret_val != EXIT_SUCCESS)
  {
    kmyth_sgx_log(LOG_ERR, "client socket setup failed.");
    return EXIT_FAILURE;
  }

  // create public and private components of the client's ephemeral
  // contribution to the session key
  EVP_PKEY * enclave_ephemeral_keypair = NULL;
  ret_val = create_ecdh_ephemeral_keypair(&(enclave_ephemeral_keypair));
  if (ret_val != EXIT_SUCCESS)
  {
    kmyth_sgx_log(LOG_ERR, "client ECDH ephemeral creation failed");
    EVP_PKEY_free(enclave_ephemeral_keypair);
    return EXIT_FAILURE;
  }
  kmyth_sgx_log(LOG_DEBUG, "created client-side ephemeral key pair");

  // compose 'Client Hello' message (client to server key agreement 'request')
  ECDHMessage client_hello_msg = { { 0 }, NULL };

  ret_val = compose_client_hello_msg(client_sign_privkey,
                                     client_sign_cert,
                                     enclave_ephemeral_keypair,
                                     &client_hello_msg);
  if (ret_val != EXIT_SUCCESS)
  {
    kmyth_sgx_log(LOG_ERR, "error creating 'Client Hello' message");
    EVP_PKEY_free(enclave_ephemeral_keypair);
    free(client_hello_msg.body);
    return EXIT_FAILURE;
  }

  snprintf(lmsg, MAX_LOG_MSG_LEN,
           "composed Client Hello: 0x%02X%02X...%02X%02X (%d bytes)",
           client_hello_msg.body[0], client_hello_msg.body[1],
           client_hello_msg.body[client_hello_msg.hdr.msg_size-2],
           client_hello_msg.body[client_hello_msg.hdr.msg_size-1],
           client_hello_msg.hdr.msg_size);
  kmyth_sgx_log(LOG_DEBUG, lmsg);

  // exchange 'Client Hello' and 'Server Hello' messages
  ECDHMessage server_hello_msg = { { 0 }, NULL };

  ret_ocall = ecdh_exchange_ocall(&ret_val,
                                  client_hello_msg.body,
                                  client_hello_msg.hdr.msg_size,
                                  &(server_hello_msg.body),
                                  (size_t *) &(server_hello_msg.hdr.msg_size),
                                  enclave_client_socket_fd);
  if (ret_ocall != SGX_SUCCESS || ret_val != EXIT_SUCCESS)
  {
    kmyth_sgx_log(LOG_ERR, "key agreement message exchange unsuccessful");
    EVP_PKEY_free(enclave_ephemeral_keypair);
    free(client_hello_msg.body);
    free_ocall((void **) &(server_hello_msg.body));
    return EXIT_FAILURE;
  }

  snprintf(lmsg, MAX_LOG_MSG_LEN,
           "received Server Hello: 0x%02X%02X...%02X%02X (%d bytes)",
           server_hello_msg.body[0], server_hello_msg.body[1],
           server_hello_msg.body[server_hello_msg.hdr.msg_size-2],
           server_hello_msg.body[server_hello_msg.hdr.msg_size-1],
           server_hello_msg.hdr.msg_size);
  kmyth_sgx_log(LOG_DEBUG, lmsg);

  // parse out and validate received 'Server Hello' message fields
  EVP_PKEY * server_ephemeral_pubkey = NULL;

  ret_val = parse_server_hello_msg(&(server_hello_msg),
                                   server_sign_cert,
                                   enclave_ephemeral_keypair,
                                   &(server_ephemeral_pubkey));
  if (ret_val != EXIT_SUCCESS)
  {
    kmyth_sgx_log(LOG_ERR, "'Server Hello' message parse/validate error");
    EVP_PKEY_free(enclave_ephemeral_keypair);
    EVP_PKEY_free(server_ephemeral_pubkey);
    free(client_hello_msg.body);
    free_ocall((void **) &(server_hello_msg.body));
    return EXIT_FAILURE;
  }

  // generate shared secret value result for ECDH key agreement (client side)
  ByteBuffer secret = { 0, NULL };

  ret_val = compute_ecdh_shared_secret(enclave_ephemeral_keypair,
                                       server_ephemeral_pubkey,
                                       &(secret.buffer),
                                       &(secret.size));
  if (ret_val)
  {
    kmyth_sgx_log(LOG_ERR, "shared secret computation failed");
    EVP_PKEY_free(enclave_ephemeral_keypair);
    EVP_PKEY_free(server_ephemeral_pubkey);
    free(client_hello_msg.body);
    free_ocall((void **) &(server_hello_msg.body));
    return EXIT_FAILURE;
  }
  EVP_PKEY_free(enclave_ephemeral_keypair);

  snprintf(lmsg, MAX_LOG_MSG_LEN,
           "shared secret = 0x%02X%02X...%02X%02X (%ld bytes)",
           secret.buffer[0],
           secret.buffer[1],
           secret.buffer[secret.size-2],
           secret.buffer[secret.size-1],
           secret.size);
  kmyth_sgx_log(LOG_DEBUG, lmsg);

<<<<<<< HEAD
  ret_val = compute_ecdh_session_key(session_secret,
                                     session_secret_len,
                                     &session_key, &session_key_len);
  kmyth_enclave_clear_and_free(session_secret, session_secret_len);
  if (ret_val)
  {
    kmyth_sgx_log(LOG_ERR,
                  "mutually agreed upon session key computation failed");
    kmyth_enclave_clear_and_free(session_key, session_key_len);
    close_socket_ocall(socket_fd);
    free(session_secret);
    close_socket_ocall(socket_fd);
    return EXIT_FAILURE;
  }
  free(session_secret); // never used again
  snprintf(msg, MAX_LOG_MSG_LEN,
           "client-side session key = 0x%02x%02x...%02x%02x (%d bytes)",
           session_key[0], session_key[1],
           session_key[session_key_len - 2],
           session_key[session_key_len - 1], session_key_len);
  kmyth_sgx_log(LOG_DEBUG, msg);

  // create encrypted key request message
  KMIP kmip_context = { 0 };
  kmip_init(&kmip_context, NULL, 0, KMIP_2_0);

  unsigned char *key_request = NULL;
  size_t key_request_len = 0;

  ret_val = build_kmip_get_request(&kmip_context,
                                   req_key_id, req_key_id_len,
                                   &key_request, &key_request_len);
=======
  // generate session key result for ECDH key agreement (client side)
  ByteBuffer request_session_key = { 0, NULL };
  ByteBuffer response_session_key = { 0, NULL };

  ret_val = compute_ecdh_session_key(secret.buffer,
                                     secret.size,
                                     client_hello_msg.body,
                                     client_hello_msg.hdr.msg_size,
                                     server_hello_msg.body,
                                     server_hello_msg.hdr.msg_size,
                                     &(request_session_key.buffer),
                                     &(request_session_key.size),
                                     &(response_session_key.buffer),
                                     &(response_session_key.size));
>>>>>>> eb8336df
  if (ret_val)
  {
    kmyth_sgx_log(LOG_ERR, "session key computation failed");
    kmyth_enclave_clear_and_free(secret.buffer, secret.size);
    EVP_PKEY_free(server_ephemeral_pubkey);
    free(client_hello_msg.body);
    free_ocall((void **) &(server_hello_msg.body));
    return EXIT_FAILURE;
  }
  kmyth_enclave_clear_and_free(secret.buffer, secret.size);
  free(client_hello_msg.body);
  free_ocall((void **) &(server_hello_msg.body));

  snprintf(lmsg, MAX_LOG_MSG_LEN,
           "'Key Request' key: 0x%02X%02X...%02X%02X (%ld bytes)",
           request_session_key.buffer[0], request_session_key.buffer[1],
           request_session_key.buffer[request_session_key.size-2],
           request_session_key.buffer[request_session_key.size-1],
           request_session_key.size);
  kmyth_sgx_log(LOG_DEBUG, lmsg);

  snprintf(lmsg, MAX_LOG_MSG_LEN,
           "'Key Response' key: 0x%02X%02X...%02X%02X (%ld bytes)",
           response_session_key.buffer[0],
           response_session_key.buffer[1],
           response_session_key.buffer[response_session_key.size-2],
           response_session_key.buffer[response_session_key.size-1],
           response_session_key.size);
  kmyth_sgx_log(LOG_DEBUG, lmsg);

  // compose 'Key Request' message (client to server request to retrieve key)
  ECDHMessage key_request_msg = { { 0 }, NULL };
  ByteBuffer kmip_key_id = { req_key_id_len, req_key_id };

  ret_val = compose_key_request_msg(client_sign_privkey,
                                    &(request_session_key),
                                    &kmip_key_id,
                                    server_ephemeral_pubkey,
                                    &key_request_msg);
  if (ret_val != EXIT_SUCCESS)
  {
    kmyth_sgx_log(LOG_ERR, "error creating 'Key Request' message");
    kmyth_enclave_clear_and_free(request_session_key.buffer,
                                 request_session_key.size);
    kmyth_enclave_clear_and_free(response_session_key.buffer,
                                 response_session_key.size);
    EVP_PKEY_free(server_ephemeral_pubkey);
    free(key_request_msg.body);
    return EXIT_FAILURE;
  }
  kmyth_enclave_clear_and_free(request_session_key.buffer,
                               request_session_key.size);

  snprintf(lmsg, MAX_LOG_MSG_LEN,
           "composed Key Request: 0x%02X%02X...%02X%02X (%d bytes)",
           key_request_msg.body[0],
           key_request_msg.body[1],
           key_request_msg.body[key_request_msg.hdr.msg_size-2],
           key_request_msg.body[key_request_msg.hdr.msg_size-1],
           key_request_msg.hdr.msg_size);
  kmyth_sgx_log(LOG_DEBUG, lmsg);

  // send 'Key Request' message to TLS proxy (server)
  ret_ocall = ecdh_send_msg_ocall(&ret_val,
                                  key_request_msg.body,
                                  key_request_msg.hdr.msg_size,
                                  enclave_client_socket_fd);
  if (ret_ocall != SGX_SUCCESS || ret_val != EXIT_SUCCESS)
  {
    kmyth_sgx_log(LOG_ERR, "failed to send the 'Key Request' message");
    kmyth_enclave_clear_and_free(response_session_key.buffer,
                                 response_session_key.size);
    free(key_request_msg.body);
    return EXIT_FAILURE;
  }
  free(key_request_msg.body);

  // receive 'Key Response' message from TLS proxy (server)
  ECDHMessage key_response_msg = { { 0 }, NULL };

  ret_ocall = ecdh_recv_msg_ocall(&ret_val,
                                  &(key_response_msg.body),
                                  (size_t *) &(key_response_msg.hdr.msg_size),
                                  enclave_client_socket_fd);
  if (ret_ocall != SGX_SUCCESS || ret_val != EXIT_SUCCESS)
  {
    kmyth_sgx_log(LOG_ERR, "failed to receive the 'Key Response' message");
    kmyth_enclave_clear_and_free(response_session_key.buffer,
                                 response_session_key.size);
    free_ocall((void **) &(key_response_msg.body));
    return EXIT_FAILURE;
  }

  snprintf(lmsg, MAX_LOG_MSG_LEN,
           "received Key Response: 0x%02X%02X...%02X%02X (%d bytes)",
           key_response_msg.body[0], key_response_msg.body[1],
           key_response_msg.body[key_response_msg.hdr.msg_size-2],
           key_response_msg.body[key_response_msg.hdr.msg_size-1],
           key_response_msg.hdr.msg_size);
  kmyth_sgx_log(LOG_DEBUG, lmsg);

  // parse out and validate received 'Key Response' message fields
  ByteBuffer kmip_response = { 0, NULL };

  ret_val = parse_key_response_msg(server_sign_cert,
                                   &(response_session_key),
                                   &key_response_msg,
                                   &kmip_response);
  if (ret_val != EXIT_SUCCESS)
  {
    kmyth_sgx_log(LOG_ERR, "'Key Response' message parse/validate error");
    kmyth_enclave_clear_and_free(response_session_key.buffer,
                                 response_session_key.size);
    kmyth_enclave_clear_and_free(kmip_response.buffer, kmip_response.size);
    free_ocall((void **) &(key_response_msg.body));
    return EXIT_FAILURE;
  }
  kmyth_enclave_clear_and_free(response_session_key.buffer,
                               response_session_key.size);
  free_ocall((void **) &(key_response_msg.body));

  snprintf(lmsg, MAX_LOG_MSG_LEN,
           "KMIP 'get key' response = 0x%02X%02X...%02X%02X (%ld bytes)",
           kmip_response.buffer[0],
           kmip_response.buffer[1],
           kmip_response.buffer[kmip_response.size-2],
           kmip_response.buffer[kmip_response.size-1],
           kmip_response.size);
  kmyth_sgx_log(LOG_DEBUG, lmsg);

  KMIP kmip_ctx = { 0 };
  kmip_init(&kmip_ctx, NULL, 0, KMIP_2_0);

  ret_val = parse_kmip_get_response(&kmip_ctx,
                                    kmip_response.buffer,
                                    kmip_response.size,
                                    retrieved_key_id,
                                    retrieved_key_id_len,
                                    (unsigned char **) retrieved_key,
                                    retrieved_key_len);
  kmip_destroy(&kmip_ctx);
  if (ret_val)
  {
    kmyth_sgx_log(LOG_ERR, "failed to parse the KMIP 'get key' response");
    kmyth_enclave_clear_and_free(kmip_response.buffer, kmip_response.size);
    return EXIT_FAILURE;
  }
  kmyth_enclave_clear_and_free(kmip_response.buffer, kmip_response.size);

  snprintf(lmsg, MAX_LOG_MSG_LEN, "received KMIP object with ID: %.*s "
                                  "(length=%ld)", (int) *retrieved_key_id_len,
                                  *retrieved_key_id, *retrieved_key_id_len);
  kmyth_sgx_log(LOG_DEBUG, lmsg);

  if (*retrieved_key_id_len != req_key_id_len
      || memcmp(*retrieved_key_id, req_key_id, req_key_id_len))
  {
    snprintf(lmsg, MAX_LOG_MSG_LEN, "retrieved key ID size (%ld) mismatches "
                                    "requested (%ld)",
                                    *retrieved_key_id_len, req_key_id_len);
    kmyth_sgx_log(LOG_ERR, lmsg);
    return EXIT_FAILURE;
  }

  snprintf(lmsg, MAX_LOG_MSG_LEN,
           "Received KMIP object with key: 0x%02X%02X..%02X%02X (%ld bytes)",
           (*retrieved_key)[0], (*retrieved_key)[1],
           (*retrieved_key)[*retrieved_key_len - 2],
           (*retrieved_key)[*retrieved_key_len - 1],
           *retrieved_key_len);
  kmyth_sgx_log(LOG_DEBUG, lmsg);

  return EXIT_SUCCESS;
}
 <|MERGE_RESOLUTION|>--- conflicted
+++ resolved
@@ -152,40 +152,6 @@
            secret.size);
   kmyth_sgx_log(LOG_DEBUG, lmsg);
 
-<<<<<<< HEAD
-  ret_val = compute_ecdh_session_key(session_secret,
-                                     session_secret_len,
-                                     &session_key, &session_key_len);
-  kmyth_enclave_clear_and_free(session_secret, session_secret_len);
-  if (ret_val)
-  {
-    kmyth_sgx_log(LOG_ERR,
-                  "mutually agreed upon session key computation failed");
-    kmyth_enclave_clear_and_free(session_key, session_key_len);
-    close_socket_ocall(socket_fd);
-    free(session_secret);
-    close_socket_ocall(socket_fd);
-    return EXIT_FAILURE;
-  }
-  free(session_secret); // never used again
-  snprintf(msg, MAX_LOG_MSG_LEN,
-           "client-side session key = 0x%02x%02x...%02x%02x (%d bytes)",
-           session_key[0], session_key[1],
-           session_key[session_key_len - 2],
-           session_key[session_key_len - 1], session_key_len);
-  kmyth_sgx_log(LOG_DEBUG, msg);
-
-  // create encrypted key request message
-  KMIP kmip_context = { 0 };
-  kmip_init(&kmip_context, NULL, 0, KMIP_2_0);
-
-  unsigned char *key_request = NULL;
-  size_t key_request_len = 0;
-
-  ret_val = build_kmip_get_request(&kmip_context,
-                                   req_key_id, req_key_id_len,
-                                   &key_request, &key_request_len);
-=======
   // generate session key result for ECDH key agreement (client side)
   ByteBuffer request_session_key = { 0, NULL };
   ByteBuffer response_session_key = { 0, NULL };
@@ -200,7 +166,6 @@
                                      &(request_session_key.size),
                                      &(response_session_key.buffer),
                                      &(response_session_key.size));
->>>>>>> eb8336df
   if (ret_val)
   {
     kmyth_sgx_log(LOG_ERR, "session key computation failed");
