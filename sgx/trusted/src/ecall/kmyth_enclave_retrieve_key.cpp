--- conflicted
+++ resolved
@@ -33,11 +33,7 @@
 
   // now that input client private (DER) has been processed, clear it
   kmyth_enclave_clear(client_private_bytes, client_private_bytes_len);
-<<<<<<< HEAD
-  enclave_log(7, "cleared memory for input DER client signing key");
-=======
   kmyth_sgx_log(7, "cleared memory for DER formatted client signing key");
->>>>>>> d3bbf353
 
   // unmarshal server cert (containing public key for signature verification)
   X509 *server_cert = NULL;
@@ -53,14 +49,7 @@
 
   // now that input server cert (DER) has been processed, clear it
   kmyth_enclave_clear(server_cert_bytes, server_cert_bytes_len);
-<<<<<<< HEAD
-  enclave_log(7, "cleared memory for input DER server certificate");
-
-  // extract the server public key from its certificate
-  EVP_PKEY *server_pubkey = X509_get_pubkey(server_cert);
-=======
   kmyth_sgx_log(7, "cleared memory for DER formatted server certificate");
->>>>>>> d3bbf353
 
   kmyth_enclave_clear_and_free(server_cert, sizeof(server_cert));
   enclave_log(7, "extracted public key from server certificate");
